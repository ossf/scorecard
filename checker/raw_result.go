// Copyright 2020 Security Scorecard Authors
//
// Licensed under the Apache License, Version 2.0 (the "License");
// you may not use this file except in compliance with the License.
// You may obtain a copy of the License at
//
//      http://www.apache.org/licenses/LICENSE-2.0
//
// Unless required by applicable law or agreed to in writing, software
// distributed under the License is distributed on an "AS IS" BASIS,
// WITHOUT WARRANTIES OR CONDITIONS OF ANY KIND, either express or implied.
// See the License for the specific language governing permissions and
// limitations under the License.

package checker

import "time"

// RawResults contains results before a policy
// is applied.
//nolint
type RawResults struct {
<<<<<<< HEAD
	CIIBestPracticesResults     CIIBestPracticesData
=======
	DangerousWorkflowResults    DangerousWorkflowData
>>>>>>> fe6e0917
	VulnerabilitiesResults      VulnerabilitiesData
	BinaryArtifactResults       BinaryArtifactData
	SecurityPolicyResults       SecurityPolicyData
	DependencyUpdateToolResults DependencyUpdateToolData
	BranchProtectionResults     BranchProtectionsData
	CodeReviewResults           CodeReviewData
	WebhookResults              WebhooksData
	MaintainedResults           MaintainedData
	SignedReleasesResults       SignedReleasesData
	LicenseResults              LicenseData
}

// MaintainedData contains the raw results
// for the Maintained check.
type MaintainedData struct {
	Issues               []Issue
	DefaultBranchCommits []DefaultBranchCommit
	ArchivedStatus       ArchivedStatus
}

// LicenseData contains the raw results
// for the License check.
type LicenseData struct {
	Files []File
}

// CodeReviewData contains the raw results
// for the Code-Review check.
type CodeReviewData struct {
	DefaultBranchCommits []DefaultBranchCommit
}

// VulnerabilitiesData contains the raw results
// for the Vulnerabilities check.
type VulnerabilitiesData struct {
	Vulnerabilities []Vulnerability
}

// SecurityPolicyData contains the raw results
// for the Security-Policy check.
type SecurityPolicyData struct {
	// Files contains a list of files.
	Files []File
}

// BinaryArtifactData contains the raw results
// for the Binary-Artifact check.
type BinaryArtifactData struct {
	// Files contains a list of files.
	Files []File
}

// SignedReleasesData contains the raw results
// for the Signed-Releases check.
type SignedReleasesData struct {
	Releases []Release
}

// DependencyUpdateToolData contains the raw results
// for the Dependency-Update-Tool check.
type DependencyUpdateToolData struct {
	// Tools contains a list of tools.
	// Note: we only populate one entry at most.
	Tools []Tool
}

// WebhooksData contains the raw results
// for the Webhook check.
type WebhooksData struct {
	Webhook []WebhookData
}

// WebhookData contains the raw results
// for webhook check.
type WebhookData struct {
	Path           string
	ID             int64
	UsesAuthSecret bool
}

// BranchProtectionsData contains the raw results
// for the Branch-Protection check.
type BranchProtectionsData struct {
	Branches []BranchProtectionData
}

// BranchProtectionData contains the raw results
// for one branch.
//nolint:govet
type BranchProtectionData struct {
	Protected                           *bool
	AllowsDeletions                     *bool
	AllowsForcePushes                   *bool
	RequiresCodeOwnerReviews            *bool
	RequiresLinearHistory               *bool
	DismissesStaleReviews               *bool
	EnforcesAdmins                      *bool
	RequiresStatusChecks                *bool
	RequiresUpToDateBranchBeforeMerging *bool
	RequiredApprovingReviewCount        *int
	// StatusCheckContexts is always available, so
	// we don't use a pointer.
	StatusCheckContexts []string
	Name                string
}

// Tool represents a tool.
type Tool struct {
	// Runs of the tool.
	Runs []Run
	// Issues created by the tool.
	Issues []Issue
	// Merge requests created by the tool.
	MergeRequests []MergeRequest
	Name          string
	URL           string
	Desc          string
	ConfigFiles   []File
}

// Run represents a run.
type Run struct {
	URL string
	// TODO: add fields, e.g., Result=["success", "failure"]
}

// Comment represents a comment for a pull request or an issue.
type Comment struct {
	CreatedAt *time.Time
	Author    *User
	// TODO: add ields if needed, e.g., content.
}

// ArchivedStatus definess the archived status.
type ArchivedStatus struct {
	Status bool
	// TODO: add fields, e.g., date of archival.
}

// Issue represents an issue.
type Issue struct {
	CreatedAt *time.Time
	Author    *User
	URL       string
	Comments  []Comment
	// TODO: add fields, e.g., state=[opened|closed]
}

// DefaultBranchCommit represents a commit
// to the default branch.
type DefaultBranchCommit struct {
	// Fields below are taken directly from cloud
	// version control systems, e.g. GitHub.
	SHA           string
	CommitMessage string
	MergeRequest  *MergeRequest
	CommitDate    *time.Time
	Committer     User
}

// MergeRequest represents a merge request.
// nolint:govet
type MergeRequest struct {
	Number   int
	Labels   []string
	Reviews  []Review
	Author   User
	MergedAt time.Time
}

// Review represent a review using the built-in review system.
type Review struct {
	Reviewer User
	State    string
	// TODO(Review): add fields here if needed.
}

// User represent a user.
type User struct {
	RepoAssociation *RepoAssociation
	Login           string
}

// RepoAssociation represents a user relationship with a repo.
type RepoAssociation string

const (
	// RepoAssociationCollaborator has been invited to collaborate on the repository.
	RepoAssociationCollaborator RepoAssociation = RepoAssociation("collaborator")
	// RepoAssociationContributor is an contributor to the repository.
	RepoAssociationContributor RepoAssociation = RepoAssociation("contributor")
	// RepoAssociationOwner is an owner of the repository.
	RepoAssociationOwner RepoAssociation = RepoAssociation("owner")
	// RepoAssociationMember is a member of the organization that owns the repository.
	RepoAssociationMember RepoAssociation = RepoAssociation("member")
	// RepoAssociationFirstTimer has previously committed to the repository.
	RepoAssociationFirstTimer RepoAssociation = RepoAssociation("first-timer")
	// RepoAssociationFirstTimeContributor has not previously committed to the repository.
	RepoAssociationFirstTimeContributor RepoAssociation = RepoAssociation("first-timer-contributor")
	// RepoAssociationMannequin is a placeholder for an unclaimed user.
	RepoAssociationMannequin RepoAssociation = RepoAssociation("unknown")
	// RepoAssociationNone has no association with the repository.
	RepoAssociationNone RepoAssociation = RepoAssociation("none")
)

// File represents a file.
type File struct {
	Path    string
	Snippet string   // Snippet of code
	Offset  uint     // Offset in the file of Path (line for source/text files).
	Type    FileType // Type of file.
	// TODO: add hash.
}

// Vulnerability defines a vulnerability
// from a database.
type Vulnerability struct {
	// For OSV: OSV-2020-484
	// For CVE: CVE-2022-23945
	ID string
	// TODO(vuln): Add additional fields, if needed.
}

// Release represents a project release.
type Release struct {
	Tag    string
	URL    string
	Assets []ReleaseAsset
	// TODO: add needed fields, e.g. Path.
}

// ReleaseAsset represents a release asset.
type ReleaseAsset struct {
	Name string
	URL  string
}

<<<<<<< HEAD
// CIIBadge corresponds to CII-Best-Practices badges.
// https://bestpractices.coreinfrastructure.org/en
type CIIBadge string

const (
	// CIIBadgeUnknown or non-parsable CII Best Practices badge.
	CIIBadgeUnknown CIIBadge = "unknown"
	// CIIBadgeNotFound represents when CII Best Practices returns an empty response for a project.
	CIIBadgeNotFound CIIBadge = "not_found"
	// CIIBadgeInProgress state of CII Best Practices badge.
	CIIBadgeInProgress CIIBadge = "in_progress"
	// CIIBadgePassing  for CII Best Practices badge.
	CIIBadgePassing CIIBadge = "passing"
	// CIIBadgeSilver  for CII Best Practices badge.
	CIIBadgeSilver CIIBadge = "silver"
	// CIIBadgeGold  for CII Best Practices badge.
	CIIBadgeGold CIIBadge = "gold"
)

// CIIBestPracticesData contains data foor CIIBestPractices check.
type CIIBestPracticesData struct {
	Badge CIIBadge
=======
// DangerousWorkflowData contains raw results
// for dangerous workflow check.
type DangerousWorkflowData struct {
	ScriptInjections     []ScriptInjection
	SecretInPullRequests []EncryptedSecret
	UntrustedCheckouts   []UntrustedCheckout
	// TODO: other
}

// UntrustedCheckout represents an untrusted checkout.
type UntrustedCheckout struct {
	Job  *WorkflowJob
	File File
}

// ScriptInjection represents a script injection.
type ScriptInjection struct {
	Job  *WorkflowJob
	File File
}

// EncryptedSecret represents an encrypted secret.
type EncryptedSecret struct {
	Job  *WorkflowJob
	File File
}

// WorkflowJob reprresents a workflow job.
type WorkflowJob struct {
	Name *string
	ID   *string
>>>>>>> fe6e0917
}<|MERGE_RESOLUTION|>--- conflicted
+++ resolved
@@ -20,11 +20,8 @@
 // is applied.
 //nolint
 type RawResults struct {
-<<<<<<< HEAD
 	CIIBestPracticesResults     CIIBestPracticesData
-=======
 	DangerousWorkflowResults    DangerousWorkflowData
->>>>>>> fe6e0917
 	VulnerabilitiesResults      VulnerabilitiesData
 	BinaryArtifactResults       BinaryArtifactData
 	SecurityPolicyResults       SecurityPolicyData
@@ -262,7 +259,6 @@
 	URL  string
 }
 
-<<<<<<< HEAD
 // CIIBadge corresponds to CII-Best-Practices badges.
 // https://bestpractices.coreinfrastructure.org/en
 type CIIBadge string
@@ -285,7 +281,8 @@
 // CIIBestPracticesData contains data foor CIIBestPractices check.
 type CIIBestPracticesData struct {
 	Badge CIIBadge
-=======
+}
+
 // DangerousWorkflowData contains raw results
 // for dangerous workflow check.
 type DangerousWorkflowData struct {
@@ -317,5 +314,4 @@
 type WorkflowJob struct {
 	Name *string
 	ID   *string
->>>>>>> fe6e0917
 }