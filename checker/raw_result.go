--- conflicted
+++ resolved
@@ -280,41 +280,6 @@
 	// TODO(vuln): Add additional fields, if needed.
 }
 
-<<<<<<< HEAD
-// CIIBadge corresponds to CII-Best-Practices badges.
-// https://bestpractices.coreinfrastructure.org/en
-type CIIBadge string
-
-const (
-	// CIIBadgeUnknown or non-parsable CII Best Practices badge.
-	CIIBadgeUnknown CIIBadge = "unknown"
-	// CIIBadgeNotFound represents when CII Best Practices returns an empty response for a project.
-	CIIBadgeNotFound CIIBadge = "not_found"
-	// CIIBadgeInProgress state of CII Best Practices badge.
-	CIIBadgeInProgress CIIBadge = "in_progress"
-	// CIIBadgePassing  for CII Best Practices badge.
-	CIIBadgePassing CIIBadge = "passing"
-	// CIIBadgeSilver  for CII Best Practices badge.
-	CIIBadgeSilver CIIBadge = "silver"
-	// CIIBadgeGold  for CII Best Practices badge.
-	CIIBadgeGold CIIBadge = "gold"
-)
-=======
-// Release represents a project release.
-type Release struct {
-	Tag    string
-	URL    string
-	Assets []ReleaseAsset
-	// TODO: add needed fields, e.g. Path.
-}
-
-// ReleaseAsset represents a release asset.
-type ReleaseAsset struct {
-	Name string
-	URL  string
-}
->>>>>>> 1a2f0882
-
 // CIIBestPracticesData contains data foor CIIBestPractices check.
 type CIIBestPracticesData struct {
 	Badge clients.BadgeLevel
