--- conflicted
+++ resolved
@@ -73,11 +73,7 @@
          files: ./unit-coverage.out
          verbose: true
      - name: Run PAT Token E2E  #using retry because the GitHub token is being throttled.
-<<<<<<< HEAD
-       uses: nick-invision/retry@c97818ca39074beaea45180dba704f92496a0082
-=======
-       uses: nick-invision/retry@ce71cc2ab81d554ebbe88c79ab5975992d79ba08
->>>>>>> cb565cdc
+       uses: nick-invision/retry@ce71cc2ab81d554ebbe88c79ab5975992d79ba08
        if: ${{ github.event_name != 'pull_request' && github.actor != 'dependabot[bot]' }}
        env:
           GITHUB_AUTH_TOKEN: ${{ secrets.GH_AUTH_TOKEN }}
@@ -131,11 +127,7 @@
          check-latest: true
          cache: true
      - name: generate mocks
-<<<<<<< HEAD
-       uses: nick-invision/retry@c97818ca39074beaea45180dba704f92496a0082
-=======
-       uses: nick-invision/retry@ce71cc2ab81d554ebbe88c79ab5975992d79ba08
->>>>>>> cb565cdc
+       uses: nick-invision/retry@ce71cc2ab81d554ebbe88c79ab5975992d79ba08
        with:
           max_attempts: 3
           retry_on: error
@@ -163,11 +155,7 @@
          check-latest: true
          cache: true
      - name: generate docs
-<<<<<<< HEAD
-       uses: nick-invision/retry@c97818ca39074beaea45180dba704f92496a0082 # v3.0.1
-=======
        uses: nick-invision/retry@ce71cc2ab81d554ebbe88c79ab5975992d79ba08 # v3.0.2
->>>>>>> cb565cdc
        with:
           max_attempts: 3
           retry_on: error
@@ -204,11 +192,7 @@
          check-latest: true
          cache: true
      - name: build-proto
-<<<<<<< HEAD
-       uses: nick-invision/retry@c97818ca39074beaea45180dba704f92496a0082
-=======
-       uses: nick-invision/retry@ce71cc2ab81d554ebbe88c79ab5975992d79ba08
->>>>>>> cb565cdc
+       uses: nick-invision/retry@ce71cc2ab81d554ebbe88c79ab5975992d79ba08
        with:
           max_attempts: 3
           retry_on: error
@@ -261,11 +245,7 @@
          check-latest: true
          cache: true
      - name: Run build
-<<<<<<< HEAD
-       uses: nick-invision/retry@c97818ca39074beaea45180dba704f92496a0082 # v3.0.1
-=======
        uses: nick-invision/retry@ce71cc2ab81d554ebbe88c79ab5975992d79ba08 # v3.0.2
->>>>>>> cb565cdc
        with:
           max_attempts: 3
           retry_on: error
@@ -307,11 +287,7 @@
          check-latest: true
          cache: true
      - name: Run build
-<<<<<<< HEAD
-       uses: nick-invision/retry@c97818ca39074beaea45180dba704f92496a0082
-=======
-       uses: nick-invision/retry@ce71cc2ab81d554ebbe88c79ab5975992d79ba08
->>>>>>> cb565cdc
+       uses: nick-invision/retry@ce71cc2ab81d554ebbe88c79ab5975992d79ba08
        with:
           max_attempts: 3
           retry_on: error
@@ -338,11 +314,7 @@
          check-latest: true
          cache: true
      - name: Run build
-<<<<<<< HEAD
-       uses: nick-invision/retry@c97818ca39074beaea45180dba704f92496a0082
-=======
-       uses: nick-invision/retry@ce71cc2ab81d554ebbe88c79ab5975992d79ba08
->>>>>>> cb565cdc
+       uses: nick-invision/retry@ce71cc2ab81d554ebbe88c79ab5975992d79ba08
        with:
           max_attempts: 3
           retry_on: error
@@ -378,11 +350,7 @@
          check-latest: true
          cache: true
      - name: Run build
-<<<<<<< HEAD
-       uses: nick-invision/retry@c97818ca39074beaea45180dba704f92496a0082
-=======
-       uses: nick-invision/retry@ce71cc2ab81d554ebbe88c79ab5975992d79ba08
->>>>>>> cb565cdc
+       uses: nick-invision/retry@ce71cc2ab81d554ebbe88c79ab5975992d79ba08
        with:
           max_attempts: 3
           retry_on: error
