--- conflicted
+++ resolved
@@ -305,26 +305,6 @@
        uses: step-security/harden-runner@eb238b55efaa70779f274895e782ed17c84f2895 # v1
        with:
          egress-policy: audit # TODO: change to 'egress-policy: block' after couple of runs
-<<<<<<< HEAD
-=======
-     - name: Install Protoc
-       uses: arduino/setup-protoc@149f6c87b92550901b26acd1632e11c3662e381f # v1.3.0
-       with:
-        version: ${{ env.PROTOC_VERSION }}
-        repo-token: ${{ secrets.GITHUB_TOKEN }}
-     - name: Cache builds
-       # https://github.com/mvdan/github-actions-golang#how-do-i-set-up-caching-between-builds
-       uses: actions/cache@e12d46a63a90f2fae62d114769bbf2a179198b5c # v3.3.3
-       with:
-         path: |
-           ~/go/pkg/mod
-           ~/.cache/go-build
-           ~/Library/Caches/go-build
-           %LocalAppData%\go-build
-         key: ${{ runner.os }}-go-${{ hashFiles('**/go.sum') }}
-         restore-keys: |
-           ${{ runner.os }}-go-
->>>>>>> 0dcad3a9
      - name: Clone the code
        uses: actions/checkout@b4ffde65f46336ab88eb53be808477a3936bae11 # v4.1.1
      - name: Setup Go
