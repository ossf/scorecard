# Copyright 2021 OpenSSF Scorecard Authors
#
# Licensed under the Apache License, Version 2.0 (the "License");
# you may not use this file except in compliance with the License.
# You may obtain a copy of the License at
#
#      http://www.apache.org/licenses/LICENSE-2.0
#
# Unless required by applicable law or agreed to in writing, software
# distributed under the License is distributed on an "AS IS" BASIS,
# WITHOUT WARRANTIES OR CONDITIONS OF ANY KIND, either express or implied.
# See the License for the specific language governing permissions and
# limitations under the License.

name: publishimage

permissions: read-all

on:
  push:
    # only publish ghcr images for releases
    tags:
      - v*

env:
  GO_VERSION: 1.23

jobs:
  publishimage:
    runs-on: ubuntu-latest
    permissions:
      contents: read
      id-token: write
      packages: write
    env:
      COSIGN_EXPERIMENTAL: "true"
    steps:
     - name: Harden Runner
       uses: step-security/harden-runner@4d991eb9b905ef189e4c376166672c3f2f230481 # v2.11.0
       with:
         egress-policy: audit # TODO: change to 'egress-policy: block' after couple of runs

     - name: Clone the code
       uses: actions/checkout@11bd71901bbe5b1630ceea73d27597364c9af683 # v4.2.2
       with:
          fetch-depth: 0
     - name: Setup Go
       uses: actions/setup-go@f111f3307d8850f501ac008e886eec1fd1932a34
       with:
         go-version: ${{ env.GO_VERSION }}
         check-latest: true
     - name: install ko
       uses: ko-build/setup-ko@d982fec422852203cfb2053a8ec6ad302280d04d # v0.8
     - name: publishimage
<<<<<<< HEAD
       uses: nick-invision/retry@c97818ca39074beaea45180dba704f92496a0082
=======
       uses: nick-invision/retry@ce71cc2ab81d554ebbe88c79ab5975992d79ba08
>>>>>>> cb565cdc
       with:
          max_attempts: 3
          retry_on: error
          timeout_minutes: 30
          command: |
            go env -w GOFLAGS=-mod=mod
            make install
            make scorecard-ko
     - name: Install Cosign
<<<<<<< HEAD
       uses: sigstore/cosign-installer@c56c2d3e59e4281cc41dea2217323ba5694b171e
=======
       uses: sigstore/cosign-installer@d7d6bc7722e3daa8354c50bcb52f4837da5e9b6a
>>>>>>> cb565cdc
     - name: Sign image
       run: |
          cosign sign --yes ghcr.io/${{github.repository_owner}}/scorecard/v5:${{ github.sha }}<|MERGE_RESOLUTION|>--- conflicted
+++ resolved
@@ -52,11 +52,7 @@
      - name: install ko
        uses: ko-build/setup-ko@d982fec422852203cfb2053a8ec6ad302280d04d # v0.8
      - name: publishimage
-<<<<<<< HEAD
-       uses: nick-invision/retry@c97818ca39074beaea45180dba704f92496a0082
-=======
        uses: nick-invision/retry@ce71cc2ab81d554ebbe88c79ab5975992d79ba08
->>>>>>> cb565cdc
        with:
           max_attempts: 3
           retry_on: error
@@ -66,11 +62,7 @@
             make install
             make scorecard-ko
      - name: Install Cosign
-<<<<<<< HEAD
-       uses: sigstore/cosign-installer@c56c2d3e59e4281cc41dea2217323ba5694b171e
-=======
        uses: sigstore/cosign-installer@d7d6bc7722e3daa8354c50bcb52f4837da5e9b6a
->>>>>>> cb565cdc
      - name: Sign image
        run: |
           cosign sign --yes ghcr.io/${{github.repository_owner}}/scorecard/v5:${{ github.sha }}