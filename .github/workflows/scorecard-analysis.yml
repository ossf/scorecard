name: Scorecard analysis workflow
on:
  push:
    # Only the default branch is supported.
    branches:
    - main
  schedule:
    # Weekly on Saturdays.
    - cron:  '30 1 * * 6'
  #pull_request:
    # All branches are supported.
  #  branches: [main]

permissions: read-all

jobs:
  analysis:
    name: Scorecard analysis
    runs-on: ubuntu-latest
    permissions:
      security-events: write
      id-token: write

    steps:
      - name: "Checkout code"
        uses: actions/checkout@93ea575cb5d8a053eaa0ac8fa3b40d7e05a33cc8

      - name: "Run analysis"
        uses: ossf/scorecard-action@99c53751e09b9529366343771cc321ec74e9bd3d # v2.0.6
        with:
          results_file: results.sarif
          results_format: sarif
          repo_token: ${{ secrets.GITHUB_TOKEN }}
          # Scorecard team runs a weekly scan of public GitHub repos,
          # see https://github.com/ossf/scorecard#public-data.
          # Setting `publish_results: true` helps us scale by leveraging your workflow to
          # extract the results instead of relying on our own infrastructure to run scans.
          # And it's free for you!
          publish_results: true

      # https://docs.github.com/en/actions/advanced-guides/storing-workflow-data-as-artifacts
      # Optional.
      - name: "Upload artifact"
        uses: actions/upload-artifact@83fd05a356d7e2593de66fc9913b3002723633cb # v3
        with:
          name: SARIF file
          path: results.sarif
          retention-days: 5

      - name: "Upload SARIF results"
<<<<<<< HEAD
        uses: github/codeql-action/upload-sarif@c3b6fce4ee2ca25bc1066aa3bf73962fda0e8898 # v1
=======
        uses: github/codeql-action/upload-sarif@678fc3afe258fb2e0cdc165ccf77b85719de7b3c # v1
>>>>>>> ef79b948
        with:
          sarif_file: results.sarif<|MERGE_RESOLUTION|>--- conflicted
+++ resolved
@@ -48,10 +48,6 @@
           retention-days: 5
 
       - name: "Upload SARIF results"
-<<<<<<< HEAD
-        uses: github/codeql-action/upload-sarif@c3b6fce4ee2ca25bc1066aa3bf73962fda0e8898 # v1
-=======
         uses: github/codeql-action/upload-sarif@678fc3afe258fb2e0cdc165ccf77b85719de7b3c # v1
->>>>>>> ef79b948
         with:
           sarif_file: results.sarif