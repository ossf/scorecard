--- conflicted
+++ resolved
@@ -73,11 +73,7 @@
 
     # Initializes the CodeQL tools for scanning.
     - name: Initialize CodeQL
-<<<<<<< HEAD
-      uses: github/codeql-action/init@9e8d0789d4a0fa9ceb6b1738f7e269594bdd67f0 # v3.28.9
-=======
       uses: github/codeql-action/init@b56ba49b26e50535fa1e7f7db0f4f7b4bf65d80d # v3.28.10
->>>>>>> cb565cdc
       with:
         languages: ${{ matrix.language }}
         queries: +security-extended
@@ -89,11 +85,7 @@
     # Autobuild attempts to build any compiled languages  (C/C++, C#, or Java).
     # If this step fails, then you should remove it and run the build manually (see below)
     - name: Autobuild
-<<<<<<< HEAD
-      uses: github/codeql-action/autobuild@9e8d0789d4a0fa9ceb6b1738f7e269594bdd67f0 # v3.28.9
-=======
       uses: github/codeql-action/autobuild@b56ba49b26e50535fa1e7f7db0f4f7b4bf65d80d # v3.28.10
->>>>>>> cb565cdc
 
     # ℹ️ Command-line programs to run using the OS shell.
     # 📚 https://git.io/JvXDl
@@ -107,8 +99,4 @@
     #   make release
 
     - name: Perform CodeQL Analysis
-<<<<<<< HEAD
-      uses: github/codeql-action/analyze@9e8d0789d4a0fa9ceb6b1738f7e269594bdd67f0 # v3.28.9
-=======
-      uses: github/codeql-action/analyze@b56ba49b26e50535fa1e7f7db0f4f7b4bf65d80d # v3.28.10
->>>>>>> cb565cdc
+      uses: github/codeql-action/analyze@b56ba49b26e50535fa1e7f7db0f4f7b4bf65d80d # v3.28.10