--- conflicted
+++ resolved
@@ -61,11 +61,8 @@
 
     # Initializes the CodeQL tools for scanning.
     - name: Initialize CodeQL
-<<<<<<< HEAD
-      uses: github/codeql-action/init@c3b6fce4ee2ca25bc1066aa3bf73962fda0e8898 # v1
-=======
+
       uses: github/codeql-action/init@678fc3afe258fb2e0cdc165ccf77b85719de7b3c # v1
->>>>>>> ef79b948
       with:
         languages: ${{ matrix.language }}
         queries: +security-extended
@@ -77,11 +74,7 @@
     # Autobuild attempts to build any compiled languages  (C/C++, C#, or Java).
     # If this step fails, then you should remove it and run the build manually (see below)
     - name: Autobuild
-<<<<<<< HEAD
-      uses: github/codeql-action/autobuild@c3b6fce4ee2ca25bc1066aa3bf73962fda0e8898 # v1
-=======
       uses: github/codeql-action/autobuild@678fc3afe258fb2e0cdc165ccf77b85719de7b3c # v1
->>>>>>> ef79b948
 
     # ℹ️ Command-line programs to run using the OS shell.
     # 📚 https://git.io/JvXDl
@@ -95,8 +88,4 @@
     #   make release
 
     - name: Perform CodeQL Analysis
-<<<<<<< HEAD
-      uses: github/codeql-action/analyze@c3b6fce4ee2ca25bc1066aa3bf73962fda0e8898 # v1
-=======
-      uses: github/codeql-action/analyze@678fc3afe258fb2e0cdc165ccf77b85719de7b3c # v1
->>>>>>> ef79b948
+      uses: github/codeql-action/analyze@678fc3afe258fb2e0cdc165ccf77b85719de7b3c # v1