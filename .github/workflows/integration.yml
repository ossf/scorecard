# Copyright 2021 Security Scorecard Authors
#
# Licensed under the Apache License, Version 2.0 (the "License");
# you may not use this file except in compliance with the License.
# You may obtain a copy of the License at
#
#      http://www.apache.org/licenses/LICENSE-2.0
#
# Unless required by applicable law or agreed to in writing, software
# distributed under the License is distributed on an "AS IS" BASIS,
# WITHOUT WARRANTIES OR CONDITIONS OF ANY KIND, either express or implied.
# See the License for the specific language governing permissions and
# limitations under the License.

# Run secret-dependent integration tests only after approval
name: Integration tests
on: pull_request_target

permissions:
  contents: read
  pull-requests: write

jobs:
  approve:
    runs-on: ubuntu-latest
    steps:
      - name: Harden Runner
        uses: step-security/harden-runner@2e205a28d0e1da00c5f53b161f4067b052c61f34 # v1
        with:
          egress-policy: audit # TODO: change to 'egress-policy: block' after couple of runs

      - name: approve
        run: echo For security reasons, all pull requests need to be approved before running integration tests.

  integration-trusted:
    runs-on: ubuntu-latest
    environment: integration-test
    needs: [approve]
    steps:
      - name: Harden Runner
        uses: step-security/harden-runner@2e205a28d0e1da00c5f53b161f4067b052c61f34 # v1
        with:
          egress-policy: audit # TODO: change to 'egress-policy: block' after couple of runs

      - name: pull_request actions/checkout
        uses: actions/checkout@93ea575cb5d8a053eaa0ac8fa3b40d7e05a33cc8 # v2.3.4
        with:
          ref: ${{ github.event.pull_request.head.sha }}

      - name: setup-go
        uses: actions/setup-go@c4a742cab115ed795e34d4513e2cf7d472deb55f # v2.2.0
        with:
          go-version: '1.19'
          check-latest: true

      - name: Prepare test env
        run: |
            go mod download

      - name: Run GITHUB_TOKEN E2E  #using retry because the GitHub token is being throttled.
        uses: nick-invision/retry@3e91a01664abd3c5cd539100d10d33b9c5b68482
        env:
          GITHUB_AUTH_TOKEN: ${{ secrets.GITHUB_TOKEN }}
        with:
          max_attempts: 3
          retry_on: error
          timeout_minutes: 30
          command: make e2e-gh-token

      - name: Run PAT E2E  #using retry because the GitHub token is being throttled.
        uses: nick-invision/retry@3e91a01664abd3c5cd539100d10d33b9c5b68482
        env:
          GITHUB_AUTH_TOKEN: ${{ secrets.GH_AUTH_TOKEN }}
        with:
          max_attempts: 3
          retry_on: error
          timeout_minutes: 30
          command: make e2e-pat
<<<<<<< HEAD

      - name: Run attestor e2e
        run: make e2e-attestor
=======
      
      - name: Run attestor e2e  #using retry because the GitHub token is being throttled.
        uses: nick-invision/retry@3e91a01664abd3c5cd539100d10d33b9c5b68482
>>>>>>> 043a720f
        env:
          GITHUB_AUTH_TOKEN: ${{ secrets.GH_AUTH_TOKEN }}
        with:
          max_attempts: 3
          retry_on: error
          timeout_minutes: 10
          command: make e2e-attestor

      - name: codecov
        uses: codecov/codecov-action@81cd2dc8148241f03f5839d295e000b8f761e378 # 2.1.0
        with:
         fail_ci_if_error: true
         files: ./e2e-coverage.out,./attestor/e2e/e2e-coverage.out
         verbose: true

      - name: find comment
        uses: peter-evans/find-comment@b657a70ff16d17651703a84bee1cb9ad9d2be2ea # v2.0.1
        id: fc
        with:
          issue-number: ${{ github.event.pull_request.number || github.event.client_payload.pull_request.number }}
          comment-author: 'github-actions[bot]'
          body-includes: Integration tests ran for

      - name: create or update comment
        uses: peter-evans/create-or-update-comment@5adcb0bb0f9fb3f95ef05400558bdb3f329ee808 # v1.4.5
        with:
          issue-number: ${{ github.event.pull_request.number || github.event.client_payload.pull_request.number }}
          comment-id: ${{ steps.fc.outputs.comment-id }}
          body: |
            Integration tests ${{ job.status }} for
            [${{ github.event.client_payload.slash_command.args.named.sha || github.event.pull_request.head.sha }}]
            (https://github.com/ossf/scorecard/actions/runs/${{ github.run_id }})<|MERGE_RESOLUTION|>--- conflicted
+++ resolved
@@ -76,15 +76,9 @@
           retry_on: error
           timeout_minutes: 30
           command: make e2e-pat
-<<<<<<< HEAD
 
-      - name: Run attestor e2e
-        run: make e2e-attestor
-=======
-      
       - name: Run attestor e2e  #using retry because the GitHub token is being throttled.
         uses: nick-invision/retry@3e91a01664abd3c5cd539100d10d33b9c5b68482
->>>>>>> 043a720f
         env:
           GITHUB_AUTH_TOKEN: ${{ secrets.GH_AUTH_TOKEN }}
         with:
