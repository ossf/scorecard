--- conflicted
+++ resolved
@@ -42,11 +42,7 @@
           egress-policy: audit # TODO: change to 'egress-policy: block' after couple of runs
 
       - name: pull_request actions/checkout
-<<<<<<< HEAD
-        uses: actions/checkout@8f4b7f84864484a7bf31766abe9204da3cbe65b3 # v2.3.4
-=======
         uses: actions/checkout@8e5e7e5ab8b370d6c329ec480221332ada57f0ab # v2.3.4
->>>>>>> d0e952c3
         with:
           ref: ${{ github.event.pull_request.head.sha }}
 
