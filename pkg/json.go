// Copyright 2021 OpenSSF Scorecard Authors
//
// Licensed under the Apache License, Version 2.0 (the "License");
// you may not use this file except in compliance with the License.
// You may obtain a copy of the License at
//
//      http://www.apache.org/licenses/LICENSE-2.0
//
// Unless required by applicable law or agreed to in writing, software
// distributed under the License is distributed on an "AS IS" BASIS,
// WITHOUT WARRANTIES OR CONDITIONS OF ANY KIND, either express or implied.
// See the License for the specific language governing permissions and
// limitations under the License.

package pkg

import (
	"encoding/json"
	"errors"
	"fmt"
	"io"
	"time"

	"github.com/ossf/scorecard/v5/checker"
	docs "github.com/ossf/scorecard/v5/docs/checks"
	sce "github.com/ossf/scorecard/v5/errors"
	"github.com/ossf/scorecard/v5/log"
)

type jsonCheckResult struct {
	Name       string
	Details    []string
	Confidence int
	Pass       bool
}

type jsonScorecardResult struct {
	Repo     string
	Date     string
	Checks   []jsonCheckResult
	Metadata []string
}

type jsonCheckDocumentationV2 struct {
	URL   string `json:"url"`
	Short string `json:"short"`
	// Can be extended if needed.
}

//nolint:govet
type jsonCheckResultV2 struct {
<<<<<<< HEAD
	Doc     jsonCheckDocumentationV2 `json:"documentation"`
	Reason  string                   `json:"reason"`
	Name    string                   `json:"name"`
	Details []string                 `json:"details"`
	ID      uint                     `json:"id"`
	Score   int                      `json:"score"`
=======
	Details     []string                 `json:"details"`
	Score       int                      `json:"score"`
	Reason      string                   `json:"reason"`
	Name        string                   `json:"name"`
	Doc         jsonCheckDocumentationV2 `json:"documentation"`
	Annotations []string                 `json:"annotations,omitempty"`
>>>>>>> 98ec491a
}

type jsonRepoV2 struct {
	Name   string `json:"name"`
	Commit string `json:"commit"`
}

type jsonScorecardV2 struct {
	Version string `json:"version"`
	Commit  string `json:"commit"`
}

type jsonFloatScore float64

var errNoDoc = errors.New("doc is nil")

func (s jsonFloatScore) MarshalJSON() ([]byte, error) {
	// Note: for integers, this will show as X.0.
	return []byte(fmt.Sprintf("%.1f", s)), nil
}

// JSONScorecardResultV2 exports results as JSON for new detail format.
//
//nolint:govet
type JSONScorecardResultV2 struct {
	Repo           jsonRepoV2          `json:"repo"`
	Scorecard      jsonScorecardV2     `json:"scorecard"`
	Date           string              `json:"date"`
	Checks         []jsonCheckResultV2 `json:"checks"`
	Metadata       []string            `json:"metadata"`
	AggregateScore jsonFloatScore      `json:"score"`
}

// AsJSON2ResultOption provides configuration options for JSON2 Scorecard results.
type AsJSON2ResultOption struct {
	LogLevel    log.Level
	Details     bool
	Annotations bool
}

// AsJSON exports results as JSON for new detail format.
func (r *ScorecardResult) AsJSON(showDetails bool, logLevel log.Level, writer io.Writer) error {
	encoder := json.NewEncoder(writer)

	out := jsonScorecardResult{
		Repo:     r.Repo.Name,
		Date:     r.Date.Format("2006-01-02"),
		Metadata: r.Metadata,
	}

	for _, checkResult := range r.Checks {
		tmpResult := jsonCheckResult{
			Name: checkResult.Name,
		}
		if showDetails {
			for i := range checkResult.Details {
				d := checkResult.Details[i]
				m := DetailToString(&d, logLevel)
				if m == "" {
					continue
				}
				tmpResult.Details = append(tmpResult.Details, m)
			}
		}
		out.Checks = append(out.Checks, tmpResult)
	}
	//nolint:musttag
	if err := encoder.Encode(out); err != nil {
		return sce.WithMessage(sce.ErrScorecardInternal, fmt.Sprintf("encoder.Encode: %v", err))
	}
	return nil
}

// AsJSON2 exports results as JSON for new detail format.
func (r *ScorecardResult) AsJSON2(writer io.Writer,
	checkDocs docs.Doc, o AsJSON2ResultOption,
) error {
	score, err := r.GetAggregateScore(checkDocs)
	if err != nil {
		return err
	}

	encoder := json.NewEncoder(writer)
	out := JSONScorecardResultV2{
		Repo: jsonRepoV2{
			Name:   r.Repo.Name,
			Commit: r.Repo.CommitSHA,
		},
		Scorecard: jsonScorecardV2{
			Version: r.Scorecard.Version,
			Commit:  r.Scorecard.CommitSHA,
		},
		Date:           r.Date.Format(time.RFC3339),
		Metadata:       r.Metadata,
		AggregateScore: jsonFloatScore(score),
	}

	for _, checkResult := range r.Checks {
		doc, e := checkDocs.GetCheck(checkResult.Name)
		if e != nil {
			return sce.WithMessage(sce.ErrScorecardInternal, fmt.Sprintf("GetCheck: %s: %v", checkResult.Name, e))
		}
		if doc == nil {
			return sce.WithMessage(sce.ErrScorecardInternal, fmt.Sprintf("GetCheck: %s: %v", checkResult.Name, errNoDoc))
		}

		tmpResult := jsonCheckResultV2{
			ID:   doc.GetID(),
			Name: checkResult.Name,
			Doc: jsonCheckDocumentationV2{
				URL:   doc.GetDocumentationURL(r.Scorecard.CommitSHA),
				Short: doc.GetShort(),
			},
			Reason: checkResult.Reason,
			Score:  checkResult.Score,
		}
		if o.Details {
			for i := range checkResult.Details {
				d := checkResult.Details[i]
				m := DetailToString(&d, o.LogLevel)
				if m == "" {
					continue
				}
				tmpResult.Details = append(tmpResult.Details, m)
			}
		}
		if o.Annotations {
			exempted, reasons := checkResult.IsExempted(r.Config)
			if exempted {
				tmpResult.Annotations = reasons
			}
		}
		out.Checks = append(out.Checks, tmpResult)
	}

	if err := encoder.Encode(out); err != nil {
		return sce.WithMessage(sce.ErrScorecardInternal, fmt.Sprintf("encoder.Encode: %v", err))
	}

	return nil
}

// ExperimentalFromJSON2 is experimental. Do not depend on it, it may be removed at any point.
// Also returns the aggregate score, as the ScorecardResult field does not contain it.
func ExperimentalFromJSON2(r io.Reader) (result ScorecardResult, score float64, err error) {
	var jsr JSONScorecardResultV2
	decoder := json.NewDecoder(r)
	if err := decoder.Decode(&jsr); err != nil {
		return ScorecardResult{}, 0, fmt.Errorf("decode json: %w", err)
	}

	var parseErr *time.ParseError
	date, err := time.Parse(time.RFC3339, jsr.Date)
	if errors.As(err, &parseErr) {
		date, err = time.Parse("2006-01-02", jsr.Date)
	}
	if err != nil {
		return ScorecardResult{}, 0, fmt.Errorf("parse scorecard analysis time: %w", err)
	}

	sr := ScorecardResult{
		Repo: RepoInfo{
			Name:      jsr.Repo.Name,
			CommitSHA: jsr.Repo.Commit,
		},
		Scorecard: ScorecardInfo{
			Version:   jsr.Scorecard.Version,
			CommitSHA: jsr.Scorecard.Commit,
		},
		Date:     date,
		Metadata: jsr.Metadata,
		Checks:   make([]checker.CheckResult, 0, len(jsr.Checks)),
	}

	for _, check := range jsr.Checks {
		cr := checker.CheckResult{
			ID:     check.ID,
			Name:   check.Name,
			Score:  check.Score,
			Reason: check.Reason,
		}
		cr.Details = make([]checker.CheckDetail, 0, len(check.Details))
		for _, detail := range check.Details {
			cr.Details = append(cr.Details, stringToDetail(detail))
		}
		sr.Checks = append(sr.Checks, cr)
	}

	return sr, float64(jsr.AggregateScore), nil
}

func (r *ScorecardResult) AsFJSON(showDetails bool,
	logLevel log.Level, checkDocs docs.Doc, writer io.Writer,
) error {
	return sce.WithMessage(sce.ErrScorecardInternal, "WIP: not supported")
}<|MERGE_RESOLUTION|>--- conflicted
+++ resolved
@@ -49,21 +49,13 @@
 
 //nolint:govet
 type jsonCheckResultV2 struct {
-<<<<<<< HEAD
-	Doc     jsonCheckDocumentationV2 `json:"documentation"`
-	Reason  string                   `json:"reason"`
-	Name    string                   `json:"name"`
-	Details []string                 `json:"details"`
-	ID      uint                     `json:"id"`
-	Score   int                      `json:"score"`
-=======
 	Details     []string                 `json:"details"`
 	Score       int                      `json:"score"`
 	Reason      string                   `json:"reason"`
 	Name        string                   `json:"name"`
 	Doc         jsonCheckDocumentationV2 `json:"documentation"`
 	Annotations []string                 `json:"annotations,omitempty"`
->>>>>>> 98ec491a
+	ID          uint                     `json:"id"`
 }
 
 type jsonRepoV2 struct {
