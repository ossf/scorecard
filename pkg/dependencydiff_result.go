--- conflicted
+++ resolved
@@ -44,16 +44,10 @@
 	}
 }
 
-<<<<<<< HEAD
-// ScorecardResultWithError is used for the dependency-diff module to record the scorecard result and the error.
-type ScorecardResultWithError struct {
-	// ScorecardResults is the scorecard result for the dependency repo.
-=======
 // ScorecardResultWithError is used for the dependency-diff module to record the scorecard result
-// and a potential error field if the Scorecard run fails.
+// and a error field to record potential errors when the Scorecard run fails.
 type ScorecardResultWithError struct {
 	// ScorecardResult is the scorecard result for the dependency repo.
->>>>>>> 1e3f3251
 	ScorecardResult *ScorecardResult
 
 	// Error is an error returned when running the scorecard checks. A nil Error indicates the run succeeded.
@@ -80,12 +74,7 @@
 	// Version is the package version of the dependency.
 	Version *string
 
-<<<<<<< HEAD
-	// ScorecardResultWithError contains the scorecard checking result of the dependency
-	// and an error field to record potential failing scorecard runs.
-=======
-	// ScorecardResultWithError is the scorecard checking results of the dependency.
->>>>>>> 1e3f3251
+	// ScorecardResultWithError is the scorecard checking result of the dependency.
 	ScorecardResultWithError ScorecardResultWithError
 
 	// Name is the name of the dependency.
