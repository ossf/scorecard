--- conflicted
+++ resolved
@@ -131,14 +131,10 @@
 	URL  string `json:"url"`
 }
 
-<<<<<<< HEAD
 type jsonOssfBestPractices struct {
 	Badge string `json:"badge"`
 }
 
-type jsonRawResults struct {
-	// Issues.
-=======
 //nolint
 type jsonLicense struct {
 	File jsonFile `json:"file"`
@@ -150,7 +146,6 @@
 	// License.
 	Licenses []jsonLicense `json:"licenses"`
 	// List of recent issues.
->>>>>>> 4d1c5316
 	RecentIssues []jsonIssue `json:"issues"`
 	// OSSF best practices badge.
 	OssfBestPractices jsonOssfBestPractices `json:"openssf-best-practices-badge"`
