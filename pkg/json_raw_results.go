// Copyright 2021 Security Scorecard Authors
//
// Licensed under the Apache License, Version 2.0 (the "License");
// you may not use this file except in compliance with the License.
// You may obtain a copy of the License at
//
//      http://www.apache.org/licenses/LICENSE-2.0
//
// Unless required by applicable law or agreed to in writing, software
// distributed under the License is distributed on an "AS IS" BASIS,
// WITHOUT WARRANTIES OR CONDITIONS OF ANY KIND, either express or implied.
// See the License for the specific language governing permissions and
// limitations under the License.

package pkg

import (
	"encoding/json"
	"errors"
	"fmt"
	"io"
	"time"

	"github.com/ossf/scorecard/v4/checker"
	sce "github.com/ossf/scorecard/v4/errors"
)

// TODO: add a "check" field to all results so that they can be linked to a check.
// TODO(#1874): Add a severity field in all results.

// Flat JSON structure to hold raw results.
type jsonScorecardRawResult struct {
	Date      string          `json:"date"`
	Repo      jsonRepoV2      `json:"repo"`
	Scorecard jsonScorecardV2 `json:"scorecard"`
	Metadata  []string        `json:"metadata"`
	Results   jsonRawResults  `json:"results"`
}

// TODO: separate each check extraction into its own file.
type jsonFile struct {
	Snippet   *string `json:"snippet,omitempty"`
	Path      string  `json:"path"`
	Offset    uint    `json:"offset,omitempty"`
	EndOffset uint    `json:"endOffset,omitempty"`
}

type jsonTool struct {
	URL   *string          `json:"url"`
	Desc  *string          `json:"desc"`
	Job   *jsonWorkflowJob `json:"job,omitempty"`
	Name  string           `json:"name"`
	Files []jsonFile       `json:"files,omitempty"`
	// TODO: Runs, Issues, Merge requests.
}

type jsonBranchProtectionSettings struct {
	RequiredApprovingReviewCount        *int32   `json:"requiredReviewerCount"`
	AllowsDeletions                     *bool    `json:"allowsDeletions"`
	AllowsForcePushes                   *bool    `json:"allowsForcePushes"`
	RequiresCodeOwnerReviews            *bool    `json:"requiresCodeOwnerReview"`
	RequiresLinearHistory               *bool    `json:"requiredLinearHistory"`
	DismissesStaleReviews               *bool    `json:"dismissesStaleReviews"`
	EnforcesAdmins                      *bool    `json:"enforcesAdmin"`
	RequiresStatusChecks                *bool    `json:"requiresStatuChecks"`
	RequiresUpToDateBranchBeforeMerging *bool    `json:"requiresUpdatedBranchesToMerge"`
	StatusCheckContexts                 []string `json:"statusChecksContexts"`
}

type jsonBranchProtection struct {
	Protection *jsonBranchProtectionSettings `json:"protection"`
	Name       string                        `json:"name"`
}

type jsonReview struct {
	State    string   `json:"state"`
	Reviewer jsonUser `json:"reviewer"`
}

type jsonUser struct {
	RepoAssociation *string `json:"repoAssociation,omitempty"`
	Login           string  `json:"login"`
	// Orgnization refers to a GitHub org.
	Organizations []jsonOrganization `json:"organization,omitempty"`
	// Companies refer to a claim by a user in their profile.
	Companies        []jsonCompany `json:"company,omitempty"`
	NumContributions int           `json:"NumContributions"`
}

type jsonContributors struct {
	Users []jsonUser `json:"users"`
	// TODO: high-level statistics, etc
}

type jsonOrganization struct {
	Login string `json:"login"`
	// TODO: other info.
}

type jsonCompany struct {
	Name string `json:"name"`
	// TODO: other info.
}

type jsonDefaultBranchChangeset struct {
	// ApprovedReviews *jsonApprovedReviews `json:"approved-reviews"`
	RevisionID     string       `json:"number"`
	ReviewPlatform string       `json:"platform"`
	Reviews        []jsonReview `json:"reviews"`
	Authors        []jsonUser   `json:"authors"`
	Commits        []jsonCommit `json:"commits"`
	// TODO: check runs, etc.
}

type jsonCommit struct {
	Message   string   `json:"message"`
	SHA       string   `json:"sha"`
	Committer jsonUser `json:"committer"`

	// TODO: check runs, etc.
}

type jsonDatabaseVulnerability struct {
	// For OSV: OSV-2020-484
	// For CVE: CVE-2022-23945
	ID string `json:"id"`
	// TODO: additional information
}

type jsonArchivedStatus struct {
	Status bool `json:"status"`
	// TODO: add fields, e.g. date of archival, etc.
}

type jsonCreatedAtTime struct {
	Time time.Time `json:"timestamp"`
}

type jsonComment struct {
	CreatedAt *time.Time `json:"createdAt"`
	Author    *jsonUser  `json:"author"`
	// TODO: add ields if needed, e.g., content.
}

type jsonIssue struct {
	CreatedAt *time.Time    `json:"createdAt"`
	Author    *jsonUser     `json:"author"`
	URL       string        `json:"URL"`
	Comments  []jsonComment `json:"comments"`
	// TODO: add fields, e.g., state=[opened|closed]
}

type jsonRelease struct {
	Tag    string             `json:"tag"`
	URL    string             `json:"url"`
	Assets []jsonReleaseAsset `json:"assets"`
	// TODO: add needed fields, e.g. Path.
}

type jsonReleaseAsset struct {
	Path string `json:"path"`
	URL  string `json:"url"`
}

type jsonOssfBestPractices struct {
	Badge string `json:"badge"`
}

type jsonLicense struct {
	File jsonFile `json:"file"`
	// TODO: add fields, like type of license, etc.
}

type jsonWorkflow struct {
	Job  *jsonWorkflowJob `json:"job"`
	File *jsonFile        `json:"file"`
	// Type is a string to allow different types for permissions, unpinned dependencies, etc.
	Type string `json:"type"`
}

type jsonWorkflowJob struct {
	Name *string `json:"name"`
	ID   *string `json:"id"`
}

type jsonPackage struct {
	Name *string          `json:"name,omitempty"`
	Job  *jsonWorkflowJob `json:"job,omitempty"`
	File *jsonFile        `json:"file,omitempty"`
	Runs []jsonRun        `json:"runs,omitempty"`
}

type jsonRun struct {
	URL string `json:"url"`
	// TODO: add fields, e.g., Result=["success", "failure"]
}

type jsonPinningDependenciesData struct {
	Dependencies []jsonDependency `json:"dependencies"`
}

type jsonDependency struct {
	// TODO: unique dependency name.
	// TODO: Job         *WorkflowJob
	Location *jsonFile `json:"location"`
	Name     *string   `json:"name"`
	PinnedAt *string   `json:"pinnedAt"`
	Type     string    `json:"type"`
}

type jsonPermissionsData struct {
	TokenPermissions []jsonTokenPermission `json:"tokens,omitempty"`
}

type jsonTokenPermission struct {
	Job          *jsonWorkflowJob `json:"job,omitempty"`
	LocationType *string          `json:"locationType,omitempty"`
	Name         *string          `json:"name,omitempty"`
	Value        *string          `json:"value,omitempty"`
	File         *jsonFile        `json:"file,omitempty"`
	Type         string           `json:"type"`
}

<<<<<<< HEAD
type jsonSecurityFile struct {
	Path          string                   `json:"path"`
	Hits          []jsonSecurityPolicyHits `json:"matches,omitempty"`
	ContentLength uint                     `json:"contentLength,omitempty"`
}

type jsonSecurityPolicyHits struct {
	Type       string `json:"type"`
	Match      string `json:"match,omitempty"`
	LineNumber uint   `json:"lineNumber,omitempty"`
	Offset     uint   `json:"offset,omitempty"`
}

=======
>>>>>>> 1fa79104
//nolint:govet
type jsonRawResults struct {
	// Workflow results.
	Workflows []jsonWorkflow `json:"workflows"`
	// Permissions.
	Permissions jsonPermissionsData `json:"permissions"`
	// License.
	Licenses []jsonLicense `json:"licenses"`
	// List of recent issues.
	RecentIssues []jsonIssue `json:"issues"`
	// OSSF best practices badge.
	OssfBestPractices jsonOssfBestPractices `json:"openssfBestPracticesBadge"`
	// Vulnerabilities.
	DatabaseVulnerabilities []jsonDatabaseVulnerability `json:"databaseVulnerabilities"`
	// List of binaries found in the repo.
	Binaries []jsonFile `json:"binaries"`
	// List of security policy files found in the repo.
	// Note: we return one at most.
	SecurityPolicies []jsonSecurityFile `json:"securityPolicies"`
	// List of update tools.
	// Note: we return one at most.
	DependencyUpdateTools []jsonTool `json:"dependencyUpdateTools"`
	// Branch protection settings for development and release branches.
	BranchProtections []jsonBranchProtection `json:"branchProtections"`
	// Contributors. Note: we could use the list of commits instead to store this data.
	// However, it's harder to get statistics using commit list, so we have a dedicated
	// structure for it.
	Contributors jsonContributors `json:"Contributors"`
	// Commits.
	DefaultBranchChangesets []jsonDefaultBranchChangeset `json:"defaultBranchChangesets"`
	// Archived status of the repo.
	ArchivedStatus jsonArchivedStatus `json:"archived"`
	// Repo creation time
	CreatedAtTime jsonCreatedAtTime `json:"createdAt"`
	// Fuzzers.
	Fuzzers []jsonTool `json:"fuzzers"`
	// Releases.
	Releases []jsonRelease `json:"releases"`
	// Packages.
	Packages []jsonPackage `json:"packages"`
	// Dependency pinning.
	DependencyPinning jsonPinningDependenciesData `json:"dependencyPinning"`
}

func asPointer(s string) *string {
	return &s
}

func (r *jsonScorecardRawResult) addTokenPermissionsRawResults(tp *checker.TokenPermissionsData) error {
	r.Results.Permissions = jsonPermissionsData{}

	for _, t := range tp.TokenPermissions {
		// We ignore debug messages for read/none permissions.
		if t.Type != checker.PermissionLevelUndeclared &&
			t.Type != checker.PermissionLevelWrite {
			continue
		}

		if t.LocationType == nil {
			//nolint
			return errors.New("locationType is nil")
		}

		p := jsonTokenPermission{
			LocationType: asPointer(string(*t.LocationType)),
			Name:         t.Name,
			Value:        t.Value,
			Type:         string(t.Type),
		}

		if t.Job != nil {
			p.Job = &jsonWorkflowJob{
				Name: t.Job.Name,
				ID:   t.Job.ID,
			}
		}

		if t.File != nil {
			p.File = &jsonFile{
				Path:   t.File.Path,
				Offset: t.File.Offset,
			}
			if t.File.Snippet != "" {
				p.File.Snippet = &t.File.Snippet
			}
		}

		r.Results.Permissions.TokenPermissions = append(r.Results.Permissions.TokenPermissions, p)
	}
	return nil
}

func (r *jsonScorecardRawResult) addPackagingRawResults(pk *checker.PackagingData) error {
	r.Results.Packages = []jsonPackage{}

	for _, p := range pk.Packages {
		var jpk jsonPackage

		// Ignore debug messages.
		if p.Msg != nil {
			continue
		}
		if p.File == nil {
			//nolint
			return errors.New("File field is nil")
		}

		jpk.File = &jsonFile{
			Path:   p.File.Path,
			Offset: p.File.Offset,
		}

		if p.File.Snippet != "" {
			jpk.File.Snippet = &p.File.Snippet
		}

		for _, run := range p.Runs {
			jpk.Runs = append(jpk.Runs,
				jsonRun{
					URL: run.URL,
				},
			)
		}

		r.Results.Packages = append(r.Results.Packages, jpk)
	}
	return nil
}

//nolint:unparam
func (r *jsonScorecardRawResult) addDependencyPinningRawResults(pd *checker.PinningDependenciesData) error {
	r.Results.DependencyPinning = jsonPinningDependenciesData{}
	for i := range pd.Dependencies {
		rr := pd.Dependencies[i]
		if rr.Location == nil {
			continue
		}

		v := jsonDependency{
			Location: &jsonFile{
				Path:      rr.Location.Path,
				Offset:    rr.Location.Offset,
				EndOffset: rr.Location.EndOffset,
			},
			Name:     rr.Name,
			PinnedAt: rr.PinnedAt,
			Type:     string(rr.Type),
		}

		if rr.Location.Snippet != "" {
			v.Location.Snippet = &rr.Location.Snippet
		}

		r.Results.DependencyPinning.Dependencies = append(r.Results.DependencyPinning.Dependencies, v)
	}
	return nil
}

//nolint:unparam
func (r *jsonScorecardRawResult) addDangerousWorkflowRawResults(df *checker.DangerousWorkflowData) error {
	r.Results.Workflows = []jsonWorkflow{}
	for _, e := range df.Workflows {
		v := jsonWorkflow{
			File: &jsonFile{
				Path:      e.File.Path,
				Offset:    e.File.Offset,
				EndOffset: e.File.EndOffset,
			},
			Type: string(e.Type),
		}
		if e.File.Snippet != "" {
			v.File.Snippet = &e.File.Snippet
		}
		if e.Job != nil {
			v.Job = &jsonWorkflowJob{
				Name: e.Job.Name,
				ID:   e.Job.ID,
			}
		}

		r.Results.Workflows = append(r.Results.Workflows, v)
	}

	return nil
}

//nolint:unparam
func (r *jsonScorecardRawResult) addContributorsRawResults(cr *checker.ContributorsData) error {
	r.Results.Contributors = jsonContributors{}

	for _, user := range cr.Users {
		u := jsonUser{
			Login:            user.Login,
			NumContributions: user.NumContributions,
		}

		for _, org := range user.Organizations {
			u.Organizations = append(u.Organizations,
				jsonOrganization{
					Login: org.Login,
				},
			)
		}

		for _, comp := range user.Companies {
			u.Companies = append(u.Companies,
				jsonCompany{
					Name: comp,
				},
			)
		}

		r.Results.Contributors.Users = append(r.Results.Contributors.Users, u)
	}

	return nil
}

//nolint:unparam
func (r *jsonScorecardRawResult) addSignedReleasesRawResults(sr *checker.SignedReleasesData) error {
	r.Results.Releases = []jsonRelease{}
	for i, release := range sr.Releases {
		r.Results.Releases = append(r.Results.Releases,
			jsonRelease{
				Tag: release.TagName,
				URL: release.URL,
			})
		for _, asset := range release.Assets {
			r.Results.Releases[i].Assets = append(r.Results.Releases[i].Assets,
				jsonReleaseAsset{
					Path: asset.Name,
					URL:  asset.URL,
				},
			)
		}
	}
	return nil
}

//nolint:unparam
func (r *jsonScorecardRawResult) addMaintainedRawResults(mr *checker.MaintainedData) error {
	// Set archived status.
	r.Results.ArchivedStatus = jsonArchivedStatus{Status: mr.ArchivedStatus.Status}

	r.Results.CreatedAtTime = jsonCreatedAtTime{Time: mr.CreatedAt}

	// Issues.
	for i := range mr.Issues {
		issue := jsonIssue{
			CreatedAt: mr.Issues[i].CreatedAt,
			URL:       *mr.Issues[i].URI,
		}

		if mr.Issues[i].Author != nil {
			issue.Author = &jsonUser{
				Login:           mr.Issues[i].Author.Login,
				RepoAssociation: getStrPtr(mr.Issues[i].AuthorAssociation.String()),
			}
		}

		for j := range mr.Issues[i].Comments {
			comment := jsonComment{
				CreatedAt: mr.Issues[i].Comments[j].CreatedAt,
			}

			if mr.Issues[i].Comments[j].Author != nil {
				comment.Author = &jsonUser{
					Login:           mr.Issues[i].Comments[j].Author.Login,
					RepoAssociation: getStrPtr(mr.Issues[i].Comments[j].AuthorAssociation.String()),
				}
			}

			issue.Comments = append(issue.Comments, comment)
		}

		r.Results.RecentIssues = append(r.Results.RecentIssues, issue)
	}

	return nil
}

func getStrPtr(s string) *string {
	ret := s
	return &ret
}

// Function shared between addMaintainedRawResults() and addCodeReviewRawResults().
func (r *jsonScorecardRawResult) setDefaultCommitData(changesets []checker.Changeset) error {
	r.Results.DefaultBranchChangesets = []jsonDefaultBranchChangeset{}

	for i := range changesets {
		cs := changesets[i]

		// commits field
		commits := []jsonCommit{}
		for j := range cs.Commits {
			commit := cs.Commits[j]
			commits = append(commits, jsonCommit{
				Committer: jsonUser{
					Login: commit.Committer.Login,
				},
				Message: commit.Message,
				SHA:     commit.SHA,
			})
		}

		r.Results.DefaultBranchChangesets = append(r.Results.DefaultBranchChangesets,
			jsonDefaultBranchChangeset{
				RevisionID: cs.RevisionID,
				Commits:    commits,
			},
		)
	}
	return nil
}

//nolint:unparam
func (r *jsonScorecardRawResult) addOssfBestPracticesRawResults(cbp *checker.CIIBestPracticesData) error {
	r.Results.OssfBestPractices.Badge = cbp.Badge.String()
	return nil
}

func (r *jsonScorecardRawResult) addCodeReviewRawResults(cr *checker.CodeReviewData) error {
	return r.setDefaultCommitData(cr.DefaultBranchChangesets)
}

//nolint:unparam
func (r *jsonScorecardRawResult) addLicenseRawResults(ld *checker.LicenseData) error {
	r.Results.Licenses = []jsonLicense{}
	for _, file := range ld.Files {
		r.Results.Licenses = append(r.Results.Licenses,
			jsonLicense{
				File: jsonFile{
					Path: file.Path,
				},
			},
		)
	}
	return nil
}

//nolint:unparam
func (r *jsonScorecardRawResult) addVulnerbilitiesRawResults(vd *checker.VulnerabilitiesData) error {
	r.Results.DatabaseVulnerabilities = []jsonDatabaseVulnerability{}
	for _, v := range vd.Vulnerabilities {
		r.Results.DatabaseVulnerabilities = append(r.Results.DatabaseVulnerabilities,
			jsonDatabaseVulnerability{
				ID: v.ID,
			})
	}
	return nil
}

//nolint:unparam
func (r *jsonScorecardRawResult) addBinaryArtifactRawResults(ba *checker.BinaryArtifactData) error {
	r.Results.Binaries = []jsonFile{}
	for _, v := range ba.Files {
		r.Results.Binaries = append(r.Results.Binaries, jsonFile{
			Path: v.Path,
		})
	}
	return nil
}

//nolint:unparam
func (r *jsonScorecardRawResult) addSecurityPolicyRawResults(sp *checker.SecurityPolicyData) error {
	r.Results.SecurityPolicies = []jsonSecurityFile{}
	if len(sp.PolicyFiles) > 0 {
		for idx := range sp.PolicyFiles {
			r.Results.SecurityPolicies = append(r.Results.SecurityPolicies, jsonSecurityFile{
				Path:          sp.PolicyFiles[idx].File.Path,
				ContentLength: sp.PolicyFiles[idx].File.FileSize,
				Hits:          []jsonSecurityPolicyHits{},
			})
			for _, entry := range sp.PolicyFiles[idx].Information {
				r.Results.SecurityPolicies[idx].Hits = append(r.Results.SecurityPolicies[idx].Hits, jsonSecurityPolicyHits{
					Type:       string(entry.InformationType),
					Match:      entry.InformationValue.Match,
					LineNumber: entry.InformationValue.LineNumber,
					Offset:     entry.InformationValue.Offset,
				})
			}
		}
	}
	return nil
}

//nolint:unparam
func (r *jsonScorecardRawResult) addFuzzingRawResults(fd *checker.FuzzingData) error {
	r.Results.Fuzzers = []jsonTool{}
	for i := range fd.Fuzzers {
		f := fd.Fuzzers[i]
		jt := jsonTool{
			Name: f.Name,
			URL:  f.URL,
			Desc: f.Desc,
		}
		if f.Files != nil {
			for _, f := range f.Files {
				jt.Files = append(jt.Files, jsonFile{
					Path: f.Path,
				})
			}
		}
		r.Results.Fuzzers = append(r.Results.Fuzzers, jt)
	}
	return nil
}

//nolint:unparam
func (r *jsonScorecardRawResult) addDependencyUpdateToolRawResults(dut *checker.DependencyUpdateToolData) error {
	r.Results.DependencyUpdateTools = []jsonTool{}
	for i := range dut.Tools {
		t := dut.Tools[i]
		jt := jsonTool{
			Name: t.Name,
			URL:  t.URL,
			Desc: t.Desc,
		}
		if t.Files != nil {
			for _, f := range t.Files {
				jt.Files = append(jt.Files, jsonFile{
					Path: f.Path,
				})
			}
		}
		r.Results.DependencyUpdateTools = append(r.Results.DependencyUpdateTools, jt)
	}
	return nil
}

//nolint:unparam
func (r *jsonScorecardRawResult) addBranchProtectionRawResults(bp *checker.BranchProtectionsData) error {
	r.Results.BranchProtections = []jsonBranchProtection{}
	for _, v := range bp.Branches {
		var bp *jsonBranchProtectionSettings
		if v.Protected != nil && *v.Protected {
			bp = &jsonBranchProtectionSettings{
				AllowsDeletions:                     v.BranchProtectionRule.AllowDeletions,
				AllowsForcePushes:                   v.BranchProtectionRule.AllowForcePushes,
				RequiresCodeOwnerReviews:            v.BranchProtectionRule.RequiredPullRequestReviews.RequireCodeOwnerReviews,
				RequiresLinearHistory:               v.BranchProtectionRule.RequireLinearHistory,
				DismissesStaleReviews:               v.BranchProtectionRule.RequiredPullRequestReviews.DismissStaleReviews,
				EnforcesAdmins:                      v.BranchProtectionRule.EnforceAdmins,
				RequiresStatusChecks:                v.BranchProtectionRule.CheckRules.RequiresStatusChecks,
				RequiresUpToDateBranchBeforeMerging: v.BranchProtectionRule.CheckRules.UpToDateBeforeMerge,
				RequiredApprovingReviewCount:        v.BranchProtectionRule.RequiredPullRequestReviews.RequiredApprovingReviewCount,
				StatusCheckContexts:                 v.BranchProtectionRule.CheckRules.Contexts,
			}
		}
		r.Results.BranchProtections = append(r.Results.BranchProtections, jsonBranchProtection{
			Name:       *v.Name,
			Protection: bp,
		})
	}
	return nil
}

func (r *jsonScorecardRawResult) fillJSONRawResults(raw *checker.RawResults) error {
	// Licenses.
	if err := r.addLicenseRawResults(&raw.LicenseResults); err != nil {
		return sce.WithMessage(sce.ErrScorecardInternal, err.Error())
	}

	// Vulnerabilities.
	if err := r.addVulnerbilitiesRawResults(&raw.VulnerabilitiesResults); err != nil {
		return sce.WithMessage(sce.ErrScorecardInternal, err.Error())
	}

	// Binary-Artifacts.
	if err := r.addBinaryArtifactRawResults(&raw.BinaryArtifactResults); err != nil {
		return sce.WithMessage(sce.ErrScorecardInternal, err.Error())
	}

	// Security-Policy.
	if err := r.addSecurityPolicyRawResults(&raw.SecurityPolicyResults); err != nil {
		return sce.WithMessage(sce.ErrScorecardInternal, err.Error())
	}

	// Dependency-Update-Tool.
	if err := r.addDependencyUpdateToolRawResults(&raw.DependencyUpdateToolResults); err != nil {
		return sce.WithMessage(sce.ErrScorecardInternal, err.Error())
	}

	// Branch-Protection.
	if err := r.addBranchProtectionRawResults(&raw.BranchProtectionResults); err != nil {
		return sce.WithMessage(sce.ErrScorecardInternal, err.Error())
	}

	// Code-Review.
	if err := r.addCodeReviewRawResults(&raw.CodeReviewResults); err != nil {
		return sce.WithMessage(sce.ErrScorecardInternal, err.Error())
	}

	// Maintained.
	if err := r.addMaintainedRawResults(&raw.MaintainedResults); err != nil {
		return sce.WithMessage(sce.ErrScorecardInternal, err.Error())
	}

	// Signed-Releases.
	if err := r.addSignedReleasesRawResults(&raw.SignedReleasesResults); err != nil {
		return sce.WithMessage(sce.ErrScorecardInternal, err.Error())
	}

	// Contributors.
	if err := r.addContributorsRawResults(&raw.ContributorsResults); err != nil {
		return sce.WithMessage(sce.ErrScorecardInternal, err.Error())
	}

	// DependencyPinning.
	if err := r.addDependencyPinningRawResults(&raw.PinningDependenciesResults); err != nil {
		return sce.WithMessage(sce.ErrScorecardInternal, err.Error())
	}

	// CII-Best-Practices.
	if err := r.addOssfBestPracticesRawResults(&raw.CIIBestPracticesResults); err != nil {
		return sce.WithMessage(sce.ErrScorecardInternal, err.Error())
	}

	// Dangerous workflow.
	if err := r.addDangerousWorkflowRawResults(&raw.DangerousWorkflowResults); err != nil {
		return sce.WithMessage(sce.ErrScorecardInternal, err.Error())
	}

	// Fuzzers.
	if err := r.addFuzzingRawResults(&raw.FuzzingResults); err != nil {
		return sce.WithMessage(sce.ErrScorecardInternal, err.Error())
	}

	// Packaging.
	if err := r.addPackagingRawResults(&raw.PackagingResults); err != nil {
		return sce.WithMessage(sce.ErrScorecardInternal, err.Error())
	}

	if err := r.addTokenPermissionsRawResults(&raw.TokenPermissionsResults); err != nil {
		return sce.WithMessage(sce.ErrScorecardInternal, err.Error())
	}

	return nil
}

// AsRawJSON exports results as JSON for raw results.
func (r *ScorecardResult) AsRawJSON(writer io.Writer) error {
	encoder := json.NewEncoder(writer)
	out := jsonScorecardRawResult{
		Repo: jsonRepoV2{
			Name:   r.Repo.Name,
			Commit: r.Repo.CommitSHA,
		},
		Scorecard: jsonScorecardV2{
			Version: r.Scorecard.Version,
			Commit:  r.Scorecard.CommitSHA,
		},
		Date:     r.Date.Format("2006-01-02"),
		Metadata: r.Metadata,
	}

	if err := out.fillJSONRawResults(&r.RawResults); err != nil {
		return err
	}

	if err := encoder.Encode(out); err != nil {
		return sce.WithMessage(sce.ErrScorecardInternal, fmt.Sprintf("encoder.Encode: %v", err))
	}

	return nil
}<|MERGE_RESOLUTION|>--- conflicted
+++ resolved
@@ -221,7 +221,6 @@
 	Type         string           `json:"type"`
 }
 
-<<<<<<< HEAD
 type jsonSecurityFile struct {
 	Path          string                   `json:"path"`
 	Hits          []jsonSecurityPolicyHits `json:"matches,omitempty"`
@@ -235,8 +234,6 @@
 	Offset     uint   `json:"offset,omitempty"`
 }
 
-=======
->>>>>>> 1fa79104
 //nolint:govet
 type jsonRawResults struct {
 	// Workflow results.
