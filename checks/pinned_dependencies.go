--- conflicted
+++ resolved
@@ -33,7 +33,6 @@
 // We only declare the fields we need.
 // Github workflows format: https://docs.github.com/en/actions/reference/workflow-syntax-for-github-actions
 type gitHubActionWorkflowConfig struct {
-<<<<<<< HEAD
 	Jobs map[string]gitHubActionWorkflowJob
 	Name string `yaml:"name"`
 }
@@ -63,10 +62,10 @@
 type gitHubActionWorkflowStep struct {
 	Name  string `yaml:"name"`
 	ID    string `yaml:"id"`
-	Uses  string `yaml:"uses"`
 	Shell string `yaml:"shell"`
 	Run   string `yaml:"run"`
 	If    string `yaml:"if"`
+	Uses  stringWithLine `yaml:"uses"`
 }
 
 // stringOrSlice is for fields that can be a single string or a slice of strings. If the field is a single string,
@@ -82,17 +81,6 @@
 		if err != nil {
 			//nolint:wrapcheck
 			return sce.Create(sce.ErrScorecardInternal, fmt.Sprintf("error decoding stringOrSlice Value: %v", err))
-=======
-	// nolint: govet
-	Jobs map[string]struct {
-		Name  string `yaml:"name"`
-		Steps []struct {
-			Name  string         `yaml:"name"`
-			ID    string         `yaml:"id"`
-			Uses  stringWithLine `yaml:"uses"`
-			Shell string         `yaml:"shell"`
-			Run   string         `yaml:"run"`
->>>>>>> e305a94e
 		}
 		*s = []string{single}
 	} else {
