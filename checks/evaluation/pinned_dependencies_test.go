// Copyright 2020 OpenSSF Scorecard Authors
//
// Licensed under the Apache License, Version 2.0 (the "License");
// you may not use this file except in compliance with the License.
// You may obtain a copy of the License at
//
//      http://www.apache.org/licenses/LICENSE-2.0
//
// Unless required by applicable law or agreed to in writing, software
// distributed under the License is distributed on an "AS IS" BASIS,
// WITHOUT WARRANTIES OR CONDITIONS OF ANY KIND, either express or implied.
// See the License for the specific language governing permissions and
// limitations under the License.

package evaluation

import (
	"testing"

	"github.com/google/go-cmp/cmp"

	"github.com/ossf/scorecard/v4/checker"
	scut "github.com/ossf/scorecard/v4/utests"
)

func Test_createReturnValuesForGitHubActionsWorkflowPinned(t *testing.T) {
	t.Parallel()
	//nolint
	type args struct {
		r       worklowPinningResult
		infoMsg string
		dl      checker.DetailLogger
	}
	//nolint
	tests := []struct {
		name string
		args args
		want int
	}{
		{
			name: "both actions workflow pinned",
			args: args{
				r: worklowPinningResult{
					thirdParties: 1,
					gitHubOwned:  1,
				},
				dl: &scut.TestDetailLogger{},
			},
			want: 10,
		},
		{
			name: "github actions workflow pinned",
			args: args{
				r: worklowPinningResult{
					thirdParties: 2,
					gitHubOwned:  2,
				},
				dl: &scut.TestDetailLogger{},
			},
			want: 0,
		},
		{
			name: "error in github actions workflow pinned",
			args: args{
				r: worklowPinningResult{
					thirdParties: 2,
					gitHubOwned:  2,
				},
				dl: &scut.TestDetailLogger{},
			},
			want: 0,
		},
	}
	for _, tt := range tests {
		tt := tt // Re-initializing variable so it is not changed while executing the closure below
		t.Run(tt.name, func(t *testing.T) {
			t.Parallel()
			got, err := createReturnValuesForGitHubActionsWorkflowPinned(tt.args.r, tt.args.infoMsg, tt.args.dl)
			if err != nil {
				t.Errorf("error during createReturnValuesForGitHubActionsWorkflowPinned: %v", err)
			}
			if got != tt.want {
				t.Errorf("createReturnValuesForGitHubActionsWorkflowPinned() = %v, want %v", got, tt.want)
			}
		})
	}
}

func asPointer(s string) *string {
	return &s
}

func Test_PinningDependencies(t *testing.T) {
	t.Parallel()

	tests := []struct {
		name         string
		dependencies []checker.Dependency
		expected     scut.TestReturn
	}{
		{
			name: "download then run pinned debug",
			dependencies: []checker.Dependency{
				{
					Location: &checker.File{},
					Msg:      asPointer("some message"),
					Type:     checker.DependencyUseTypeDownloadThenRun,
				},
			},
			expected: scut.TestReturn{
				Error:         nil,
				Score:         checker.MaxResultScore,
				NumberOfWarn:  0,
				NumberOfInfo:  7,
				NumberOfDebug: 1,
			},
		},
		{
			name: "download then run pinned debug and warn",
			dependencies: []checker.Dependency{
				{
					Location: &checker.File{},
					Msg:      asPointer("some message"),
					Type:     checker.DependencyUseTypeDownloadThenRun,
				},
				{
					Location: &checker.File{},
					Type:     checker.DependencyUseTypeDownloadThenRun,
				},
			},
			expected: scut.TestReturn{
				Error:         nil,
				Score:         6,
				NumberOfWarn:  1,
				NumberOfInfo:  5,
				NumberOfDebug: 1,
			},
		},
		{
			name: "various warnings",
			dependencies: []checker.Dependency{
				{
					Location: &checker.File{},
					Type:     checker.DependencyUseTypePipCommand,
				},
				{
					Location: &checker.File{},
					Type:     checker.DependencyUseTypeDownloadThenRun,
				},
				{
					Location: &checker.File{},
					Type:     checker.DependencyUseTypeDockerfileContainerImage,
				},
				{
					Location: &checker.File{},
					Msg:      asPointer("debug message"),
				},
			},
			expected: scut.TestReturn{
				Error:         nil,
				Score:         3,
				NumberOfWarn:  3,
				NumberOfInfo:  3,
				NumberOfDebug: 1,
			},
		},
		{
			name: "unpinned pip install",
			dependencies: []checker.Dependency{
				{
					Location: &checker.File{},
					Type:     checker.DependencyUseTypePipCommand,
				},
			},
			expected: scut.TestReturn{
				Error:         nil,
				Score:         8,
				NumberOfWarn:  1,
				NumberOfInfo:  6,
				NumberOfDebug: 0,
			},
		},
		{
			name: "undefined pip install",
			dependencies: []checker.Dependency{
				{
					Location: &checker.File{},
					Type:     checker.DependencyUseTypePipCommand,
					Msg:      asPointer("debug message"),
				},
			},
			expected: scut.TestReturn{
				Error:         nil,
				Score:         10,
				NumberOfWarn:  0,
				NumberOfInfo:  7,
				NumberOfDebug: 1,
			},
		},
		{
			name: "all dependencies pinned",
			expected: scut.TestReturn{
				Error:         nil,
				Score:         10,
				NumberOfWarn:  0,
				NumberOfInfo:  7,
				NumberOfDebug: 0,
			},
		},
		{
			name: "unpinned npm install",
			dependencies: []checker.Dependency{
				{
					Location: &checker.File{},
					Type:     checker.DependencyUseTypeNpmCommand,
				},
			},
			expected: scut.TestReturn{
				Error:         nil,
				Score:         8,
				NumberOfWarn:  1,
				NumberOfInfo:  6,
				NumberOfDebug: 0,
			},
		},
		{
<<<<<<< HEAD
			name: "undefined npm install",
			dependencies: []checker.Dependency{
				{
					Location: &checker.File{},
					Type:     checker.DependencyUseTypeNpmCommand,
=======
			name: "Validate various wanrings and info",
			dependencies: []checker.Dependency{
				{
					Location: &checker.File{},
					Type:     checker.DependencyUseTypePipCommand,
				},
				{
					Location: &checker.File{},
					Type:     checker.DependencyUseTypeDownloadThenRun,
				},
				{
					Location: &checker.File{},
					Type:     checker.DependencyUseTypeDockerfileContainerImage,
				},
				{
					Location: &checker.File{},
>>>>>>> 7736f36e
					Msg:      asPointer("debug message"),
				},
			},
			expected: scut.TestReturn{
				Error:         nil,
<<<<<<< HEAD
				Score:         10,
				NumberOfWarn:  0,
				NumberOfInfo:  7,
=======
				Score:         2,
				NumberOfWarn:  3,
				NumberOfInfo:  2,
>>>>>>> 7736f36e
				NumberOfDebug: 1,
			},
		},
	}

	for _, tt := range tests {
		tt := tt
		t.Run(tt.name, func(t *testing.T) {
			t.Parallel()

			dl := scut.TestDetailLogger{}
			c := checker.CheckRequest{Dlogger: &dl}
			actual := PinningDependencies("checkname", &c,
				&checker.PinningDependenciesData{
					Dependencies: tt.dependencies,
				})

			if !scut.ValidateTestReturn(t, tt.name, &tt.expected, &actual, &dl) {
				t.Fail()
			}
		})
	}
}

func Test_createReturnValues(t *testing.T) {
	t.Parallel()

	type args struct {
		pr map[checker.DependencyUseType]pinnedResult
		dl *scut.TestDetailLogger
		t  checker.DependencyUseType
	}

	tests := []struct {
		name string
		args args
		want int
	}{
		{
			name: "returns 10 if no error and no pinnedResult",
			args: args{
				t:  checker.DependencyUseTypeDownloadThenRun,
				dl: &scut.TestDetailLogger{},
			},
			want: 10,
		},
		{
			name: "returns 10 if pinned undefined",
			args: args{
				t: checker.DependencyUseTypeDownloadThenRun,
				pr: map[checker.DependencyUseType]pinnedResult{
					checker.DependencyUseTypeDownloadThenRun: pinnedUndefined,
				},
				dl: &scut.TestDetailLogger{},
			},
			want: 10,
		},
		{
			name: "returns 10 if pinned",
			args: args{
				t: checker.DependencyUseTypeDownloadThenRun,
				pr: map[checker.DependencyUseType]pinnedResult{
					checker.DependencyUseTypeDownloadThenRun: pinned,
				},
				dl: &scut.TestDetailLogger{},
			},
			want: 10,
		},
		{
			name: "returns 0 if unpinned",
			args: args{
				t: checker.DependencyUseTypeDownloadThenRun,
				pr: map[checker.DependencyUseType]pinnedResult{
					checker.DependencyUseTypeDownloadThenRun: notPinned,
				},
				dl: &scut.TestDetailLogger{},
			},
			want: 0,
		},
	}
	for _, tt := range tests {
		tt := tt
		t.Run(tt.name, func(t *testing.T) {
			t.Parallel()
			got, err := createReturnValues(tt.args.pr, tt.args.t, "some message", tt.args.dl)
			if err != nil {
				t.Errorf("error during createReturnValues: %v", err)
			}
			if got != tt.want {
				t.Errorf("createReturnValues() = %v, want %v", got, tt.want)
			}

			if tt.want < 10 {
				return
			}

			isExpectedLog := func(logMessage checker.LogMessage, logType checker.DetailType) bool {
				return logMessage.Text == "some message" && logType == checker.DetailInfo
			}
			if !scut.ValidateLogMessage(isExpectedLog, tt.args.dl) {
				t.Errorf("test failed: log message not present: %+v", "some message")
			}
		})
	}
}

func Test_maxScore(t *testing.T) {
	t.Parallel()
	type args struct {
		s1 int
		s2 int
	}
	tests := []struct {
		name string
		args args
		want int
	}{
		{
			name: "returns s1 if s1 is greater than s2",
			args: args{
				s1: 10,
				s2: 5,
			},
			want: 10,
		},
		{
			name: "returns s2 if s2 is greater than s1",
			args: args{
				s1: 5,
				s2: 10,
			},
			want: 10,
		},
		{
			name: "returns s1 if s1 is equal to s2",
			args: args{
				s1: 10,
				s2: 10,
			},
			want: 10,
		},
	}
	for _, tt := range tests {
		tt := tt
		t.Run(tt.name, func(t *testing.T) {
			t.Parallel()
			if got := maxScore(tt.args.s1, tt.args.s2); got != tt.want {
				t.Errorf("maxScore() = %v, want %v", got, tt.want)
			}
		})
	}
}

func Test_generateOwnerToDisplay(t *testing.T) {
	t.Parallel()
	tests := []struct { //nolint:govet
		name        string
		gitHubOwned bool
		want        string
	}{
		{
			name:        "returns GitHub if gitHubOwned is true",
			gitHubOwned: true,
			want:        "GitHub-owned",
		},
		{
			name:        "returns GitHub if gitHubOwned is false",
			gitHubOwned: false,
			want:        "third-party",
		},
	}
	for _, tt := range tests {
		tt := tt
		t.Run(tt.name, func(t *testing.T) {
			t.Parallel()
			if got := generateOwnerToDisplay(tt.gitHubOwned); got != tt.want {
				t.Errorf("generateOwnerToDisplay() = %v, want %v", got, tt.want)
			}
		})
	}
}

func Test_addWorkflowPinnedResult(t *testing.T) {
	t.Parallel()
	type args struct {
		w        *worklowPinningResult
		to       bool
		isGitHub bool
	}
	tests := []struct { //nolint:govet
		name string
		want pinnedResult
		args args
	}{
		{
			name: "sets pinned to true if to is true",
			args: args{
				w:        &worklowPinningResult{},
				to:       true,
				isGitHub: true,
			},
			want: pinned,
		},
		{
			name: "sets pinned to false if to is false",
			args: args{
				w:        &worklowPinningResult{},
				to:       false,
				isGitHub: true,
			},
			want: notPinned,
		},
		{
			name: "sets pinned to undefined if to is false and isGitHub is false",
			args: args{
				w:        &worklowPinningResult{},
				to:       false,
				isGitHub: false,
			},
			want: pinnedUndefined,
		},
	}
	for _, tt := range tests {
		tt := tt
		t.Run(tt.name, func(t *testing.T) {
			t.Parallel()
			addWorkflowPinnedResult(tt.args.w, tt.args.to, tt.args.isGitHub)
			if tt.args.w.gitHubOwned != tt.want {
				t.Errorf("addWorkflowPinnedResult() = %v, want %v", tt.args.w.gitHubOwned, tt.want)
			}
		})
	}
}

func TestGenerateText(t *testing.T) {
	tests := []struct {
		name         string
		dependency   *checker.Dependency
		expectedText string
	}{
		{
			name: "GitHub action not pinned by hash",
			dependency: &checker.Dependency{
				Type: checker.DependencyUseTypeGHAction,
				Location: &checker.File{
					Snippet: "actions/checkout@v2",
				},
			},
			expectedText: "GitHub-owned GitHubAction not pinned by hash",
		},
		{
			name: "Third-party action not pinned by hash",
			dependency: &checker.Dependency{
				Type: checker.DependencyUseTypeGHAction,
				Location: &checker.File{
					Snippet: "third-party/action@v1",
				},
			},
			expectedText: "third-party GitHubAction not pinned by hash",
		},
	}

	for _, tc := range tests {
		t.Run(tc.name, func(t *testing.T) {
			result := generateText(tc.dependency)
			if !cmp.Equal(tc.expectedText, result) {
				t.Errorf("generateText mismatch (-want +got):\n%s", cmp.Diff(tc.expectedText, result))
			}
		})
	}
}

func TestUpdatePinningResults(t *testing.T) {
	t.Parallel()
	tests := []struct { //nolint:govet
		name                  string
		dependency            *checker.Dependency
		expectedPinningResult *worklowPinningResult
		expectedPinnedResult  map[checker.DependencyUseType]pinnedResult
	}{
		{
			name: "GitHub Action - GitHub-owned",
			dependency: &checker.Dependency{
				Type: checker.DependencyUseTypeGHAction,
				Location: &checker.File{
					Snippet: "actions/checkout@v2",
				},
			},
			expectedPinningResult: &worklowPinningResult{
				thirdParties: 0,
				gitHubOwned:  2,
			},
			expectedPinnedResult: map[checker.DependencyUseType]pinnedResult{},
		},
		{
			name: "Third party owned.",
			dependency: &checker.Dependency{
				Type: checker.DependencyUseTypeGHAction,
				Location: &checker.File{
					Snippet: "other/checkout@v2",
				},
			},
			expectedPinningResult: &worklowPinningResult{
				thirdParties: 2,
				gitHubOwned:  0,
			},
			expectedPinnedResult: map[checker.DependencyUseType]pinnedResult{},
		},
	}
	for _, tc := range tests {
		tc := tc
		t.Run(tc.name, func(t *testing.T) {
			t.Parallel()
			wp := &worklowPinningResult{}
			pr := make(map[checker.DependencyUseType]pinnedResult)
			updatePinningResults(tc.dependency, wp, pr)
			if tc.expectedPinningResult.thirdParties != wp.thirdParties && tc.expectedPinningResult.gitHubOwned != wp.gitHubOwned { //nolint:lll
				t.Errorf("updatePinningResults mismatch (-want +got):\n%s", cmp.Diff(tc.expectedPinningResult, wp))
			}
		})
	}
}<|MERGE_RESOLUTION|>--- conflicted
+++ resolved
@@ -208,6 +208,34 @@
 			},
 		},
 		{
+			name: "Validate various wanrings and info",
+			dependencies: []checker.Dependency{
+				{
+					Location: &checker.File{},
+					Type:     checker.DependencyUseTypePipCommand,
+				},
+				{
+					Location: &checker.File{},
+					Type:     checker.DependencyUseTypeDownloadThenRun,
+				},
+				{
+					Location: &checker.File{},
+					Type:     checker.DependencyUseTypeDockerfileContainerImage,
+				},
+				{
+					Location: &checker.File{},
+					Msg:      asPointer("debug message"),
+				},
+			},
+			expected: scut.TestReturn{
+				Error:         nil,
+				Score:         2,
+				NumberOfWarn:  3,
+				NumberOfInfo:  2,
+				NumberOfDebug: 1,
+			},
+		},
+		{
 			name: "unpinned npm install",
 			dependencies: []checker.Dependency{
 				{
@@ -224,44 +252,19 @@
 			},
 		},
 		{
-<<<<<<< HEAD
 			name: "undefined npm install",
 			dependencies: []checker.Dependency{
 				{
 					Location: &checker.File{},
 					Type:     checker.DependencyUseTypeNpmCommand,
-=======
-			name: "Validate various wanrings and info",
-			dependencies: []checker.Dependency{
-				{
-					Location: &checker.File{},
-					Type:     checker.DependencyUseTypePipCommand,
-				},
-				{
-					Location: &checker.File{},
-					Type:     checker.DependencyUseTypeDownloadThenRun,
-				},
-				{
-					Location: &checker.File{},
-					Type:     checker.DependencyUseTypeDockerfileContainerImage,
-				},
-				{
-					Location: &checker.File{},
->>>>>>> 7736f36e
 					Msg:      asPointer("debug message"),
 				},
 			},
 			expected: scut.TestReturn{
 				Error:         nil,
-<<<<<<< HEAD
 				Score:         10,
 				NumberOfWarn:  0,
 				NumberOfInfo:  7,
-=======
-				Score:         2,
-				NumberOfWarn:  3,
-				NumberOfInfo:  2,
->>>>>>> 7736f36e
 				NumberOfDebug: 1,
 			},
 		},
