--- conflicted
+++ resolved
@@ -32,13 +32,9 @@
 // TestCodeReview tests the code review checker.
 func TestCodereview(t *testing.T) {
 	t.Parallel()
-<<<<<<< HEAD
 	//fieldalignment lint issue. Ignoring it as it is not important for this test.
-	//nolint
-
-=======
 	//nolint:goerr113
->>>>>>> 92470dea
+
 	tests := []struct {
 		err       error
 		name      string
