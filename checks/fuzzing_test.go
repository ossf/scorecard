// Copyright 2020 Security Scorecard Authors
//
// Licensed under the Apache License, Version 2.0 (the "License");
// you may not use this file except in compliance with the License.
// You may obtain a copy of the License at
//
//      http://www.apache.org/licenses/LICENSE-2.0
//
// Unless required by applicable law or agreed to in writing, software
// distributed under the License is distributed on an "AS IS" BASIS,
// WITHOUT WARRANTIES OR CONDITIONS OF ANY KIND, either express or implied.
// See the License for the specific language governing permissions and
// limitations under the License.

package checks

import (
	"errors"
	"testing"

	"github.com/golang/mock/gomock"

	"github.com/ossf/scorecard/v4/checker"
	"github.com/ossf/scorecard/v4/clients"
	mockrepo "github.com/ossf/scorecard/v4/clients/mockclients"
	sce "github.com/ossf/scorecard/v4/errors"
	scut "github.com/ossf/scorecard/v4/utests"
)

// TestFuzzing is a test function for Fuzzing.
func TestFuzzing(t *testing.T) {
	t.Parallel()
	//nolint
	tests := []struct {
		name        string
		want        checker.CheckResult
<<<<<<< HEAD
		langs       map[clients.Language]int
=======
		langs       []clients.Language
>>>>>>> 5a3960e8
		response    clients.SearchResponse
		wantErr     bool
		wantFuzzErr bool
		fileName    []string
		fileContent string
		expected    scut.TestReturn
	}{
		{
			name:     "empty response",
			response: clients.SearchResponse{},
<<<<<<< HEAD
			langs: map[clients.Language]int{
				clients.Go: 300,
=======
			langs: []clients.Language{
				{
					Name: clients.Go,
					LoC:  300,
				},
>>>>>>> 5a3960e8
			},
			wantErr: false,
		},
		{
			name: "hits 1",
			response: clients.SearchResponse{
				Hits: 1,
			},
<<<<<<< HEAD
			langs: map[clients.Language]int{
				clients.Go:   100,
				clients.Java: 70,
=======
			langs: []clients.Language{
				{
					Name: clients.Go,
					LoC:  100,
				},
				{
					Name: clients.Java,
					LoC:  70,
				},
>>>>>>> 5a3960e8
			},
			wantErr: false,
			want:    checker.CheckResult{Score: 10},
			expected: scut.TestReturn{
				NumberOfWarn:  0,
				NumberOfDebug: 0,
				NumberOfInfo:  0,
				Score:         10,
			},
		},
		{
			name: "nil response",
<<<<<<< HEAD
			langs: map[clients.Language]int{
				clients.Python: 256,
=======
			langs: []clients.Language{
				{
					Name: clients.Python,
					LoC:  256,
				},
>>>>>>> 5a3960e8
			},
			wantErr: true,
			want:    checker.CheckResult{Score: -1},
			expected: scut.TestReturn{
				Error:         sce.ErrScorecardInternal,
				NumberOfWarn:  0,
				NumberOfDebug: 0,
				NumberOfInfo:  0,
				Score:         -1,
			},
		},
		{
			name: "min score since lang not supported",
<<<<<<< HEAD
			langs: map[clients.Language]int{
				clients.Language("not_supported_lang"): 1490,
=======
			langs: []clients.Language{
				{
					Name: clients.LanguageName("a_not_supported_lang"),
					LoC:  500,
				},
>>>>>>> 5a3960e8
			},
			wantFuzzErr: false,
			want:        checker.CheckResult{Score: 0},
		},
		{
			name:        "error",
			wantFuzzErr: true,
			want:        checker.CheckResult{},
		},
	}
	for _, tt := range tests {
		tt := tt
		t.Run(tt.name, func(t *testing.T) {
			t.Parallel()
			ctrl := gomock.NewController(t)

			mockFuzz := mockrepo.NewMockRepoClient(ctrl)
			mockFuzz.EXPECT().URI().Return("github.com/ossf/scorecard").AnyTimes()
			mockFuzz.EXPECT().Search(gomock.Any()).
				DoAndReturn(func(q clients.SearchRequest) (clients.SearchResponse, error) {
					if tt.wantErr {
						//nolint
						return clients.SearchResponse{}, errors.New("error")
					}
					return tt.response, nil
				}).AnyTimes()
			mockFuzz.EXPECT().ListProgrammingLanguages().Return(tt.langs, nil).AnyTimes()
			mockFuzz.EXPECT().ListFiles(gomock.Any()).Return(tt.fileName, nil).AnyTimes()
			mockFuzz.EXPECT().GetFileContent(gomock.Any()).DoAndReturn(func(f string) (string, error) {
				if tt.wantErr {
					//nolint
					return "", errors.New("error")
				}
				return tt.fileContent, nil
			}).AnyTimes()
			dl := scut.TestDetailLogger{}
			req := checker.CheckRequest{
				RepoClient:  mockFuzz,
				OssFuzzRepo: mockFuzz,
				Dlogger:     &dl,
			}
			if tt.wantFuzzErr {
				req.OssFuzzRepo = nil
			}

			result := Fuzzing(&req)
			if (result.Error != nil) != tt.wantErr {
				t.Errorf("Fuzzing() error = %v, wantErr %v", result.Error, tt.wantErr)
				return
			}

			if !scut.ValidateTestReturn(t, tt.name, &tt.expected, &result, &dl) {
				t.Fatalf(tt.name, tt.expected)
			}
		})
	}
}<|MERGE_RESOLUTION|>--- conflicted
+++ resolved
@@ -34,11 +34,7 @@
 	tests := []struct {
 		name        string
 		want        checker.CheckResult
-<<<<<<< HEAD
-		langs       map[clients.Language]int
-=======
 		langs       []clients.Language
->>>>>>> 5a3960e8
 		response    clients.SearchResponse
 		wantErr     bool
 		wantFuzzErr bool
@@ -49,16 +45,11 @@
 		{
 			name:     "empty response",
 			response: clients.SearchResponse{},
-<<<<<<< HEAD
-			langs: map[clients.Language]int{
-				clients.Go: 300,
-=======
 			langs: []clients.Language{
 				{
 					Name: clients.Go,
 					LoC:  300,
 				},
->>>>>>> 5a3960e8
 			},
 			wantErr: false,
 		},
@@ -67,11 +58,6 @@
 			response: clients.SearchResponse{
 				Hits: 1,
 			},
-<<<<<<< HEAD
-			langs: map[clients.Language]int{
-				clients.Go:   100,
-				clients.Java: 70,
-=======
 			langs: []clients.Language{
 				{
 					Name: clients.Go,
@@ -81,7 +67,6 @@
 					Name: clients.Java,
 					LoC:  70,
 				},
->>>>>>> 5a3960e8
 			},
 			wantErr: false,
 			want:    checker.CheckResult{Score: 10},
@@ -94,16 +79,11 @@
 		},
 		{
 			name: "nil response",
-<<<<<<< HEAD
-			langs: map[clients.Language]int{
-				clients.Python: 256,
-=======
 			langs: []clients.Language{
 				{
 					Name: clients.Python,
 					LoC:  256,
 				},
->>>>>>> 5a3960e8
 			},
 			wantErr: true,
 			want:    checker.CheckResult{Score: -1},
@@ -117,16 +97,11 @@
 		},
 		{
 			name: "min score since lang not supported",
-<<<<<<< HEAD
-			langs: map[clients.Language]int{
-				clients.Language("not_supported_lang"): 1490,
-=======
 			langs: []clients.Language{
 				{
 					Name: clients.LanguageName("a_not_supported_lang"),
 					LoC:  500,
 				},
->>>>>>> 5a3960e8
 			},
 			wantFuzzErr: false,
 			want:        checker.CheckResult{Score: 0},
