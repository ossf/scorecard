// Copyright 2020 Security Scorecard Authors
//
// Licensed under the Apache License, Version 2.0 (the "License");
// you may not use this file except in compliance with the License.
// You may obtain a copy of the License at
//
//      http://www.apache.org/licenses/LICENSE-2.0
//
// Unless required by applicable law or agreed to in writing, software
// distributed under the License is distributed on an "AS IS" BASIS,
// WITHOUT WARRANTIES OR CONDITIONS OF ANY KIND, either express or implied.
// See the License for the specific language governing permissions and
// limitations under the License.

package raw

import (
	"errors"
	"path"
	"regexp"
	"testing"

	"github.com/golang/mock/gomock"

	"github.com/ossf/scorecard/v4/checker"
	"github.com/ossf/scorecard/v4/clients"
	mockrepo "github.com/ossf/scorecard/v4/clients/mockclients"
)

// Test_checkOSSFuzz is a test function for checkOSSFuzz.
func Test_checkOSSFuzz(t *testing.T) {
	t.Parallel()
	//nolint
	tests := []struct {
		name        string
		want        bool
		response    clients.SearchResponse
		wantErr     bool
		wantFuzzErr bool
	}{
		{
			name:     "Test_checkOSSFuzz failure",
			want:     false,
			response: clients.SearchResponse{},
			wantErr:  false,
		},
		{
			name: "Test_checkOSSFuzz success",
			want: true,
			response: clients.SearchResponse{
				Hits: 1,
			},
			wantErr: false,
		},
		{
			name:    "error",
			want:    false,
			wantErr: true,
		},
		{
			name:        "Test_checkOSSFuzz fuzz error",
			want:        false,
			wantFuzzErr: true,
		},
	}

	for _, tt := range tests {
		tt := tt
		t.Run(tt.name, func(t *testing.T) {
			t.Parallel()

			ctrl := gomock.NewController(t)

			mockFuzz := mockrepo.NewMockRepoClient(ctrl)
			mockFuzz.EXPECT().URI().Return("github.com/ossf/scorecard").AnyTimes()
			mockFuzz.EXPECT().Search(gomock.Any()).
				DoAndReturn(func(q clients.SearchRequest) (clients.SearchResponse, error) {
					if tt.wantErr {
						//nolint
						return clients.SearchResponse{}, errors.New("error")
					}
					return tt.response, nil
				}).AnyTimes()

			req := checker.CheckRequest{
				RepoClient:  mockFuzz,
				OssFuzzRepo: mockFuzz,
			}
			if tt.wantFuzzErr {
				req.OssFuzzRepo = nil
			}

			got, err := checkOSSFuzz(&req)

			if (err != nil) != tt.wantErr {
				t.Errorf("checkOSSFuzz() error = %v, wantErr %v", err, tt.wantErr)
				return
			}
			if got != tt.want {
				t.Errorf("checkOSSFuzz() = %v, want %v for %v", got, tt.want, tt.name)
			}
		})
	}
}

// Test_checkCFLite is a test function for checkCFLite.
func Test_checkCFLite(t *testing.T) {
	t.Parallel()
	//nolint
	tests := []struct {
		name        string
		want        bool
		wantErr     bool
		fileName    []string
		fileContent string
	}{
		{
			name:        "Test_checkCFLite success",
			want:        false,
			wantErr:     false,
			fileName:    []string{"docker-compose.yml"},
			fileContent: `# .clusterfuzzlite/Dockerfile`,
		},
		{
			name:     "Test_checkCFLite failure",
			want:     false,
			wantErr:  true,
			fileName: []string{"docker-compose.yml"},
		},
	}
	for _, tt := range tests {
		tt := tt
		t.Run(tt.name, func(t *testing.T) {
			t.Parallel()
			ctrl := gomock.NewController(t)
			defer ctrl.Finish()
			mockFuzz := mockrepo.NewMockRepoClient(ctrl)
			mockFuzz.EXPECT().ListFiles(gomock.Any()).Return(tt.fileName, nil).AnyTimes()
			mockFuzz.EXPECT().GetFileContent(gomock.Any()).DoAndReturn(func(f string) (string, error) {
				if tt.wantErr {
					//nolint
					return "", errors.New("error")
				}
				return tt.fileContent, nil
			}).AnyTimes()
			req := checker.CheckRequest{
				RepoClient: mockFuzz,
			}
			got, err := checkCFLite(&req)
			if (err != nil) != tt.wantErr {
				t.Errorf("checkCFLite() error = %v, wantErr %v", err, tt.wantErr)
				return
			}
			if got != tt.want {
				t.Errorf("checkCFLite() = %v, want %v for test %v", got, tt.want, tt.name)
			}
		})
	}
}

func Test_fuzzFileAndFuncMatchPattern(t *testing.T) {
	t.Parallel()
	//nolint
	tests := []struct {
		name              string
		expectedFileMatch bool
		expectedFuncMatch bool
<<<<<<< HEAD
		lang              clients.Language
=======
		lang              clients.LanguageName
>>>>>>> 5a3960e8
		fileName          string
		fileContent       string
		wantErr           bool
	}{
		{
			name:              "Test_fuzzFuncRegex file success & func success",
			expectedFileMatch: true,
			expectedFuncMatch: true,
<<<<<<< HEAD
			lang:              "go",
=======
			lang:              clients.LanguageName("go"),
>>>>>>> 5a3960e8
			fileName:          "FOOoo_fOOff_BaRRR_test.go",
			fileContent:       `func FuzzSomething (fOo_bAR_1234 *testing.F)`,
			wantErr:           false,
		},
		{
			name:              "Test_fuzzFuncRegex file success & func failure",
			expectedFileMatch: true,
			expectedFuncMatch: false,
<<<<<<< HEAD
			lang:              "go",
=======
			lang:              clients.LanguageName("go"),
>>>>>>> 5a3960e8
			fileName:          "a_unit_test.go",
			fileContent:       `func TestSomethingUnitTest (t *testing.T)`,
			wantErr:           true,
		},
		{
			name:              "Test_fuzzFuncRegex file failure & func failure",
			expectedFileMatch: false,
			expectedFuncMatch: false,
<<<<<<< HEAD
			lang:              "go",
=======
			lang:              clients.LanguageName("go"),
>>>>>>> 5a3960e8
			fileName:          "not_a_fuzz_test_file.go",
			fileContent:       `func main (t *testing.T)`,
			wantErr:           true,
		},
		{
			name:              "Test_fuzzFuncRegex not a support language",
			expectedFileMatch: false,
			expectedFuncMatch: false,
<<<<<<< HEAD
			lang:              "not_a_supported_one",
=======
			lang:              clients.LanguageName("not_a_supported_one"),
>>>>>>> 5a3960e8
			fileName:          "a_fuzz_test.py",
			fileContent:       `def NotSupported (foo)`,
			wantErr:           true,
		},
	}
	for _, tt := range tests {
		tt := tt
		t.Run(tt.name, func(t *testing.T) {
			t.Parallel()
			langSpecs, ok := languageFuzzSpecs[tt.lang]
			if !ok && !tt.wantErr {
				t.Errorf("retrieve supported language error")
			}
			fileMatchPattern := langSpecs.filePattern
			fileMatch, err := path.Match(fileMatchPattern, tt.fileName)
			if (fileMatch != tt.expectedFileMatch || err != nil) && !tt.wantErr {
				t.Errorf("fileMatch = %v, want %v for %v", fileMatch, tt.expectedFileMatch, tt.name)
			}
			funcRegexPattern := langSpecs.funcPattern
			r := regexp.MustCompile(funcRegexPattern)
			found := r.MatchString(tt.fileContent)
			if (found != tt.expectedFuncMatch) && !tt.wantErr {
				t.Errorf("funcMatch = %v, want %v for %v", fileMatch, tt.expectedFileMatch, tt.name)
			}
		})
	}
}

func Test_checkFuzzFunc(t *testing.T) {
	t.Parallel()
	//nolint
	tests := []struct {
		name        string
		want        bool
		wantErr     bool
<<<<<<< HEAD
		langs       map[clients.Language]int
=======
		langs       []clients.Language
>>>>>>> 5a3960e8
		fileName    []string
		fileContent string
	}{
		{
			// TODO: more test cases needed. @aidenwang9867
			name:    "Test_checkFuzzFunc failure",
			want:    false,
			wantErr: false,
			fileName: []string{
				"foo_test.go",
				"main.go",
			},
<<<<<<< HEAD
			langs: map[clients.Language]int{
				clients.Go: 100,
=======
			langs: []clients.Language{
				{
					Name: clients.Go,
					LoC:  100,
				},
>>>>>>> 5a3960e8
			},
			fileContent: "func TestFoo (t *testing.T)",
		},
	}
	for _, tt := range tests {
		tt := tt
		t.Run(tt.name, func(t *testing.T) {
			t.Parallel()
			ctrl := gomock.NewController(t)
			defer ctrl.Finish()
			mockClient := mockrepo.NewMockRepoClient(ctrl)
			mockClient.EXPECT().ListFiles(gomock.Any()).Return(tt.fileName, nil).AnyTimes()
			mockClient.EXPECT().GetFileContent(gomock.Any()).DoAndReturn(func(f string) (string, error) {
				if tt.wantErr {
					//nolint
					return "", errors.New("error")
				}
				return tt.fileContent, nil
			}).AnyTimes()
			req := checker.CheckRequest{
				RepoClient: mockClient,
			}
<<<<<<< HEAD
			for l := range tt.langs {
				got, _, err := checkFuzzFunc(&req, l)
=======
			for _, l := range tt.langs {
				got, _, err := checkFuzzFunc(&req, l.Name)
>>>>>>> 5a3960e8
				if (got != tt.want || err != nil) && !tt.wantErr {
					t.Errorf("checkFuzzFunc() = %v, want %v for %v", got, tt.want, tt.name)
				}
			}
		})
	}
}<|MERGE_RESOLUTION|>--- conflicted
+++ resolved
@@ -165,11 +165,7 @@
 		name              string
 		expectedFileMatch bool
 		expectedFuncMatch bool
-<<<<<<< HEAD
-		lang              clients.Language
-=======
 		lang              clients.LanguageName
->>>>>>> 5a3960e8
 		fileName          string
 		fileContent       string
 		wantErr           bool
@@ -178,11 +174,7 @@
 			name:              "Test_fuzzFuncRegex file success & func success",
 			expectedFileMatch: true,
 			expectedFuncMatch: true,
-<<<<<<< HEAD
-			lang:              "go",
-=======
 			lang:              clients.LanguageName("go"),
->>>>>>> 5a3960e8
 			fileName:          "FOOoo_fOOff_BaRRR_test.go",
 			fileContent:       `func FuzzSomething (fOo_bAR_1234 *testing.F)`,
 			wantErr:           false,
@@ -191,11 +183,7 @@
 			name:              "Test_fuzzFuncRegex file success & func failure",
 			expectedFileMatch: true,
 			expectedFuncMatch: false,
-<<<<<<< HEAD
-			lang:              "go",
-=======
 			lang:              clients.LanguageName("go"),
->>>>>>> 5a3960e8
 			fileName:          "a_unit_test.go",
 			fileContent:       `func TestSomethingUnitTest (t *testing.T)`,
 			wantErr:           true,
@@ -204,11 +192,7 @@
 			name:              "Test_fuzzFuncRegex file failure & func failure",
 			expectedFileMatch: false,
 			expectedFuncMatch: false,
-<<<<<<< HEAD
-			lang:              "go",
-=======
 			lang:              clients.LanguageName("go"),
->>>>>>> 5a3960e8
 			fileName:          "not_a_fuzz_test_file.go",
 			fileContent:       `func main (t *testing.T)`,
 			wantErr:           true,
@@ -217,11 +201,7 @@
 			name:              "Test_fuzzFuncRegex not a support language",
 			expectedFileMatch: false,
 			expectedFuncMatch: false,
-<<<<<<< HEAD
-			lang:              "not_a_supported_one",
-=======
 			lang:              clients.LanguageName("not_a_supported_one"),
->>>>>>> 5a3960e8
 			fileName:          "a_fuzz_test.py",
 			fileContent:       `def NotSupported (foo)`,
 			wantErr:           true,
@@ -257,11 +237,7 @@
 		name        string
 		want        bool
 		wantErr     bool
-<<<<<<< HEAD
-		langs       map[clients.Language]int
-=======
 		langs       []clients.Language
->>>>>>> 5a3960e8
 		fileName    []string
 		fileContent string
 	}{
@@ -274,16 +250,11 @@
 				"foo_test.go",
 				"main.go",
 			},
-<<<<<<< HEAD
-			langs: map[clients.Language]int{
-				clients.Go: 100,
-=======
 			langs: []clients.Language{
 				{
 					Name: clients.Go,
 					LoC:  100,
 				},
->>>>>>> 5a3960e8
 			},
 			fileContent: "func TestFoo (t *testing.T)",
 		},
@@ -306,13 +277,8 @@
 			req := checker.CheckRequest{
 				RepoClient: mockClient,
 			}
-<<<<<<< HEAD
-			for l := range tt.langs {
-				got, _, err := checkFuzzFunc(&req, l)
-=======
 			for _, l := range tt.langs {
 				got, _, err := checkFuzzFunc(&req, l.Name)
->>>>>>> 5a3960e8
 				if (got != tt.want || err != nil) && !tt.wantErr {
 					t.Errorf("checkFuzzFunc() = %v, want %v for %v", got, tt.want, tt.name)
 				}
