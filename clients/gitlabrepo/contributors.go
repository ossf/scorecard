// Copyright 2022 OpenSSF Scorecard Authors
//
// Licensed under the Apache License, Version 2.0 (the "License");
// you may not use this file except in compliance with the License.
// You may obtain a copy of the License at
//
//      http://www.apache.org/licenses/LICENSE-2.0
//
// Unless required by applicable law or agreed to in writing, software
// distributed under the License is distributed on an "AS IS" BASIS,
// WITHOUT WARRANTIES OR CONDITIONS OF ANY KIND, either express or implied.
// See the License for the specific language governing permissions and
// limitations under the License.

package gitlabrepo

import (
	"fmt"
	"strings"
	"sync"

	"github.com/xanzy/go-gitlab"

	"github.com/ossf/scorecard/v4/clients"
)

type contributorsHandler struct {
	fnContributors retrieveContributorFn
	fnUsers        retrieveUserFn
	glClient       *gitlab.Client
	once           *sync.Once
	errSetup       error
	repourl        *repoURL
	contributors   []clients.User
}

func (handler *contributorsHandler) init(repourl *repoURL) {
	handler.repourl = repourl
	handler.errSetup = nil
	handler.once = new(sync.Once)
	handler.fnContributors = handler.retrieveContributors
	handler.fnUsers = handler.retrieveUsers
}

type (
	retrieveContributorFn func(string) ([]*gitlab.Contributor, error)
	retrieveUserFn        func(string) ([]*gitlab.User, error)
)

func (handler *contributorsHandler) retrieveContributors(project string) ([]*gitlab.Contributor, error) {
	var contribs []*gitlab.Contributor
	i := 1

	for {
		c, _, err := handler.glClient.Repositories.Contributors(
			project,
			&gitlab.ListContributorsOptions{
				ListOptions: gitlab.ListOptions{
					Page:    i,
					PerPage: 100,
				},
			},
		)
		if err != nil {
			//nolint wrapcheck
			return nil, err
		}

		if len(c) == 0 {
			break
		}
		i++
		contribs = append(contribs, c...)
	}
	return contribs, nil
}

func (handler *contributorsHandler) retrieveUsers(queryName string) ([]*gitlab.User, error) {
	users, _, err := handler.glClient.Search.Users(queryName, &gitlab.SearchOptions{})
	if err != nil {
		//nolint wrapcheck
		return nil, err
	}
	return users, nil
}

func (handler *contributorsHandler) setup() error {
	handler.once.Do(func() {
		if !strings.EqualFold(handler.repourl.commitSHA, clients.HeadSHA) {
			handler.errSetup = fmt.Errorf("%w: ListContributors only supported for HEAD queries",
				clients.ErrUnsupportedFeature)
			return
		}
<<<<<<< HEAD
		contribs, _, err := handler.glClient.Repositories.Contributors(
			handler.repourl.projectID, &gitlab.ListContributorsOptions{})
=======

		contribs, err := handler.fnContributors(handler.repourl.projectID)
>>>>>>> 03dc18db
		if err != nil {
			handler.errSetup = fmt.Errorf("error during ListContributors: %w", err)
			return
		}

		for _, contrib := range contribs {
			if contrib.Name == "" {
				continue
			}

			users, err := handler.fnUsers(contrib.Name)
			if err != nil {
				handler.errSetup = fmt.Errorf("error during Users.Get: %w", err)
				return
			} else if len(users) == 0 && contrib.Email != "" {
				// parseEmailToName is declared in commits.go
				users, err = handler.fnUsers(parseEmailToName(contrib.Email))
				if err != nil {
					handler.errSetup = fmt.Errorf("error during Users.Get: %w", err)
					return
				}
			}

			user := &gitlab.User{}

			if len(users) == 0 {
				user.ID = 0
				user.Organization = ""
				user.Bot = false
			} else {
				user = users[0]
			}

			contributor := clients.User{
				Login:            contrib.Email,
				Companies:        []string{user.Organization},
				NumContributions: contrib.Commits,
				ID:               int64(user.ID),
				IsBot:            user.Bot,
			}
			handler.contributors = append(handler.contributors, contributor)
		}
	})
	return handler.errSetup
}

func (handler *contributorsHandler) getContributors() ([]clients.User, error) {
	if err := handler.setup(); err != nil {
		return nil, fmt.Errorf("error during contributorsHandler.setup: %w", err)
	}
	return handler.contributors, nil
}<|MERGE_RESOLUTION|>--- conflicted
+++ resolved
@@ -91,13 +91,8 @@
 				clients.ErrUnsupportedFeature)
 			return
 		}
-<<<<<<< HEAD
-		contribs, _, err := handler.glClient.Repositories.Contributors(
-			handler.repourl.projectID, &gitlab.ListContributorsOptions{})
-=======
 
 		contribs, err := handler.fnContributors(handler.repourl.projectID)
->>>>>>> 03dc18db
 		if err != nil {
 			handler.errSetup = fmt.Errorf("error during ListContributors: %w", err)
 			return
