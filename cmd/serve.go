--- conflicted
+++ resolved
@@ -90,40 +90,6 @@
 	},
 }
 
-<<<<<<< HEAD
-=======
-// encodeJson encodes the result to json
-func encodeJson(repo string, results []checker.CheckResult) ([]byte, error) {
-	d := time.Now()
-	or := record{
-		Repo: repo,
-		Date: d.Format("2006-01-02"),
-	}
-
-	for _, r := range results {
-		tmpResult := checker.CheckResult{
-			Name:       r.Name,
-			Pass:       r.Pass,
-			Confidence: r.Confidence,
-		}
-		if showDetails {
-			tmpResult.Details = r.Details
-		}
-		or.Checks = append(or.Checks, tmpResult)
-	}
-	output, err := json.Marshal(or)
-	if err != nil {
-		return nil, fmt.Errorf("failed to json encode results: %w", err)
-	}
-	return output, nil
-}
-
-type tc struct {
-	URL     string
-	Results []checker.CheckResult
-}
-
->>>>>>> 06993b72
 const tpl = `
 <!DOCTYPE html>
 <html>
