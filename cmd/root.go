// Copyright 2020 Security Scorecard Authors
//
// Licensed under the Apache License, Version 2.0 (the "License");
// you may not use this file except in compliance with the License.
// You may obtain a copy of the License at
//
//      http://www.apache.org/licenses/LICENSE-2.0
//
// Unless required by applicable law or agreed to in writing, software
// distributed under the License is distributed on an "AS IS" BASIS,
// WITHOUT WARRANTIES OR CONDITIONS OF ANY KIND, either express or implied.
// See the License for the specific language governing permissions and
// limitations under the License.

// Package cmd implements Scorecard commandline.
package cmd

import (
	"context"
	"fmt"
	"os"
	"sort"
	"strings"

	"github.com/spf13/cobra"
	"sigs.k8s.io/release-utils/version"

	"github.com/ossf/scorecard/v4/checker"
	"github.com/ossf/scorecard/v4/clients"
	docs "github.com/ossf/scorecard/v4/docs/checks"
	sclog "github.com/ossf/scorecard/v4/log"
	"github.com/ossf/scorecard/v4/options"
	"github.com/ossf/scorecard/v4/pkg"
	"github.com/ossf/scorecard/v4/policy"
)

const (
	scorecardLong = "A program that shows security scorecard for an open source software."
	scorecardUse  = `./scorecard (--repo=<repo> | --local=<folder> | --{npm,pypi,rubygems}=<package_name>)
	 [--checks=check1,...] [--show-details]`
	scorecardShort = "Security Scorecards"
)

// New creates a new instance of the scorecard command.
func New(o *options.Options) *cobra.Command {
	cmd := &cobra.Command{
		Use:   scorecardUse,
		Short: scorecardShort,
		Long:  scorecardLong,
		PreRunE: func(cmd *cobra.Command, args []string) error {
			err := o.Validate()
			if err != nil {
				return fmt.Errorf("validating options: %w", err)
			}
<<<<<<< HEAD
=======
			// options are good at this point. silence usage so it doesn't print for runtime errors
			cmd.SilenceUsage = true
>>>>>>> 64daafb9
			return nil
		},
		RunE: func(cmd *cobra.Command, args []string) error {
			return rootCmd(o)
		},
	}

	o.AddFlags(cmd)

	// Add sub-commands.
	cmd.AddCommand(dependencydiffCmd(o, options.NewDepdiff()))
	cmd.AddCommand(serveCmd(o))
	cmd.AddCommand(version.Version())
	return cmd
}

// rootCmd runs scorecard checks given a set of arguments.
func rootCmd(o *options.Options) error {
	p := &packageManager{}
	// Set `repo` from package managers.
	pkgResp, err := fetchGitRepositoryFromPackageManagers(o.NPM, o.PyPI, o.RubyGems, p)
	if err != nil {
		return fmt.Errorf("fetchGitRepositoryFromPackageManagers: %w", err)
	}
	if pkgResp.exists {
		o.Repo = pkgResp.associatedRepo
	}
	pol, err := policy.ParseFromFile(o.PolicyFile)
	if err != nil {
		return fmt.Errorf("readPolicy: %w", err)
	}
	ctx := context.Background()
	logger := sclog.NewLogger(sclog.ParseLevel(o.LogLevel))
	// Read docs.
	checkDocs, err := docs.Read()
	if err != nil {
		log.Panicf("cannot read yaml file: %v", err)
	}
	// Run the scorecard checks on the repo.
	doScorecardChecks(ctx, o, logger, checkDocs, pol)
}

func doScorecardChecks(ctx context.Context, o *options.Options,
	logger *sclog.Logger, checkDocs docs.Doc, pol *policy.ScorecardPolicy,
) {
	repoURI, repoClient, ossFuzzRepoClient, ciiClient, vulnsClient, err := checker.GetClients(
		ctx, o.Repo, o.Local, logger)
	if err != nil {
		return fmt.Errorf("GetClients: %w", err)
	}
	defer repoClient.Close()
	if ossFuzzRepoClient != nil {
		defer ossFuzzRepoClient.Close()
	}
<<<<<<< HEAD
=======

	// Read docs.
	checkDocs, err := docs.Read()
	if err != nil {
		return fmt.Errorf("cannot read yaml file: %w", err)
	}

>>>>>>> 64daafb9
	var requiredRequestTypes []checker.RequestType
	if o.Local != "" {
		requiredRequestTypes = append(requiredRequestTypes, checker.FileBased)
	}
	if !strings.EqualFold(o.Commit, clients.HeadSHA) {
		requiredRequestTypes = append(requiredRequestTypes, checker.CommitBased)
	}
	enabledChecks, err := policy.GetEnabled(pol, o.ChecksToRun, requiredRequestTypes)
	if err != nil {
		return fmt.Errorf("GetEnabled: %w", err)
	}
	if o.Format == options.FormatDefault {
		for checkName := range enabledChecks {
			fmt.Fprintf(os.Stderr, "Starting [%s]\n", checkName)
		}
	}
	repoResult, err := pkg.RunScorecards(
		ctx,
		repoURI,
		o.Commit,
		enabledChecks,
		repoClient,
		ossFuzzRepoClient,
		ciiClient,
		vulnsClient,
	)
	if err != nil {
		return fmt.Errorf("RunScorecards: %w", err)
	}
	repoResult.Metadata = append(repoResult.Metadata, o.Metadata...)
	// Sort them by name
	sort.Slice(repoResult.Checks, func(i, j int) bool {
		return repoResult.Checks[i].Name < repoResult.Checks[j].Name
	})
	if o.Format == options.FormatDefault {
		for checkName := range enabledChecks {
			fmt.Fprintf(os.Stderr, "Finished [%s]\n", checkName)
		}
		fmt.Println("\nRESULTS\n-------")
	}
	resultsErr := pkg.FormatResults(
		o,
		&repoResult,
		checkDocs,
		pol,
	)
	if resultsErr != nil {
		return fmt.Errorf("failed to format results: %w", resultsErr)
	}

	// intentionally placed at end to preserve outputting results, even if a check has a runtime error
	for _, result := range repoResult.Checks {
		if result.Error != nil {
			return fmt.Errorf("one or more checks had a runtime error: %w", result.Error)
		}
	}
	return nil
}<|MERGE_RESOLUTION|>--- conflicted
+++ resolved
@@ -52,11 +52,8 @@
 			if err != nil {
 				return fmt.Errorf("validating options: %w", err)
 			}
-<<<<<<< HEAD
-=======
 			// options are good at this point. silence usage so it doesn't print for runtime errors
 			cmd.SilenceUsage = true
->>>>>>> 64daafb9
 			return nil
 		},
 		RunE: func(cmd *cobra.Command, args []string) error {
@@ -111,16 +108,11 @@
 	if ossFuzzRepoClient != nil {
 		defer ossFuzzRepoClient.Close()
 	}
-<<<<<<< HEAD
-=======
-
 	// Read docs.
 	checkDocs, err := docs.Read()
 	if err != nil {
 		return fmt.Errorf("cannot read yaml file: %w", err)
 	}
-
->>>>>>> 64daafb9
 	var requiredRequestTypes []checker.RequestType
 	if o.Local != "" {
 		requiredRequestTypes = append(requiredRequestTypes, checker.FileBased)
