// Copyright 2023 OpenSSF Scorecard Authors
//
// Licensed under the Apache License, Version 2.0 (the "License");
// you may not use this file except in compliance with the License.
// You may obtain a copy of the License at
//
//      http://www.apache.org/licenses/LICENSE-2.0
//
// Unless required by applicable law or agreed to in writing, software
// distributed under the License is distributed on an "AS IS" BASIS,
// WITHOUT WARRANTIES OR CONDITIONS OF ANY KIND, either express or implied.
// See the License for the specific language governing permissions and
// limitations under the License.

package probes

import (
	"github.com/ossf/scorecard/v4/checker"
	"github.com/ossf/scorecard/v4/finding"
	"github.com/ossf/scorecard/v4/probes/archived"
	"github.com/ossf/scorecard/v4/probes/blocksDeleteOnBranches"
	"github.com/ossf/scorecard/v4/probes/blocksForcePushOnBranches"
	"github.com/ossf/scorecard/v4/probes/branchProtectionAppliesToAdmins"
	"github.com/ossf/scorecard/v4/probes/branchesAreProtected"
	"github.com/ossf/scorecard/v4/probes/codeApproved"
	"github.com/ossf/scorecard/v4/probes/codeReviewOneReviewers"
	"github.com/ossf/scorecard/v4/probes/contributorsFromOrgOrCompany"
	"github.com/ossf/scorecard/v4/probes/createdRecently"
	"github.com/ossf/scorecard/v4/probes/dependencyUpdateToolConfigured"
	"github.com/ossf/scorecard/v4/probes/dismissesStaleReviews"
	"github.com/ossf/scorecard/v4/probes/fuzzed"
	"github.com/ossf/scorecard/v4/probes/hasBinaryArtifacts"
	"github.com/ossf/scorecard/v4/probes/hasDangerousWorkflowScriptInjection"
	"github.com/ossf/scorecard/v4/probes/hasDangerousWorkflowUntrustedCheckout"
	"github.com/ossf/scorecard/v4/probes/hasFSFOrOSIApprovedLicense"
	"github.com/ossf/scorecard/v4/probes/hasLicenseFile"
	"github.com/ossf/scorecard/v4/probes/hasNoGitHubWorkflowPermissionUnknown"
	"github.com/ossf/scorecard/v4/probes/hasOSVVulnerabilities"
	"github.com/ossf/scorecard/v4/probes/hasOpenSSFBadge"
	"github.com/ossf/scorecard/v4/probes/hasRecentCommits"
	"github.com/ossf/scorecard/v4/probes/hasUnverifiedBinaryArtifacts"
	"github.com/ossf/scorecard/v4/probes/issueActivityByProjectMember"
	"github.com/ossf/scorecard/v4/probes/jobLevelPermissions"
	"github.com/ossf/scorecard/v4/probes/packagedWithAutomatedWorkflow"
	"github.com/ossf/scorecard/v4/probes/pinsDependencies"
	"github.com/ossf/scorecard/v4/probes/releasesAreSigned"
	"github.com/ossf/scorecard/v4/probes/releasesHaveProvenance"
	"github.com/ossf/scorecard/v4/probes/requiresApproversForPullRequests"
	"github.com/ossf/scorecard/v4/probes/requiresCodeOwnersReview"
	"github.com/ossf/scorecard/v4/probes/requiresLastPushApproval"
	"github.com/ossf/scorecard/v4/probes/requiresPRsToChangeCode"
	"github.com/ossf/scorecard/v4/probes/requiresUpToDateBranches"
	"github.com/ossf/scorecard/v4/probes/runsStatusChecksBeforeMerging"
	"github.com/ossf/scorecard/v4/probes/sastToolConfigured"
	"github.com/ossf/scorecard/v4/probes/sastToolRunsOnAllCommits"
	"github.com/ossf/scorecard/v4/probes/securityPolicyContainsLinks"
	"github.com/ossf/scorecard/v4/probes/securityPolicyContainsText"
	"github.com/ossf/scorecard/v4/probes/securityPolicyContainsVulnerabilityDisclosure"
	"github.com/ossf/scorecard/v4/probes/securityPolicyPresent"
	"github.com/ossf/scorecard/v4/probes/testsRunInCI"
	"github.com/ossf/scorecard/v4/probes/topLevelPermissions"
	"github.com/ossf/scorecard/v4/probes/webhooksUseSecrets"
)

// ProbeImpl is the implementation of a probe.
type ProbeImpl func(*checker.RawResults) ([]finding.Finding, string, error)

var (
	// All represents all the probes.
	All []ProbeImpl
	// SecurityPolicy is all the probes for the
	// SecurityPolicy check.
	SecurityPolicy = []ProbeImpl{
		securityPolicyPresent.Run,
		securityPolicyContainsLinks.Run,
		securityPolicyContainsVulnerabilityDisclosure.Run,
		securityPolicyContainsText.Run,
	}
	// DependencyToolUpdates is all the probes for the
	// DependencyUpdateTool check.
	DependencyToolUpdates = []ProbeImpl{
		dependencyUpdateToolConfigured.Run,
	}
	Fuzzing = []ProbeImpl{
		fuzzed.Run,
	}
	Packaging = []ProbeImpl{
		packagedWithAutomatedWorkflow.Run,
	}
	License = []ProbeImpl{
		hasLicenseFile.Run,
		hasFSFOrOSIApprovedLicense.Run,
	}
	Contributors = []ProbeImpl{
		contributorsFromOrgOrCompany.Run,
	}
	Vulnerabilities = []ProbeImpl{
		hasOSVVulnerabilities.Run,
	}
	CodeReview = []ProbeImpl{
		codeApproved.Run,
	}
	SAST = []ProbeImpl{
		sastToolConfigured.Run,
		sastToolRunsOnAllCommits.Run,
	}
	DangerousWorkflows = []ProbeImpl{
		hasDangerousWorkflowScriptInjection.Run,
		hasDangerousWorkflowUntrustedCheckout.Run,
	}
	Maintained = []ProbeImpl{
		archived.Run,
		hasRecentCommits.Run,
		issueActivityByProjectMember.Run,
		createdRecently.Run,
	}
	CIIBestPractices = []ProbeImpl{
		hasOpenSSFBadge.Run,
	}
	BinaryArtifacts = []ProbeImpl{
		hasUnverifiedBinaryArtifacts.Run,
	}
	Webhook = []ProbeImpl{
		webhooksUseSecrets.Run,
	}
	CITests = []ProbeImpl{
		testsRunInCI.Run,
	}
	SignedReleases = []ProbeImpl{
		releasesAreSigned.Run,
		releasesHaveProvenance.Run,
	}
	BranchProtection = []ProbeImpl{
		blocksDeleteOnBranches.Run,
		blocksForcePushOnBranches.Run,
		branchesAreProtected.Run,
		branchProtectionAppliesToAdmins.Run,
		dismissesStaleReviews.Run,
		requiresApproversForPullRequests.Run,
		requiresCodeOwnersReview.Run,
		requiresLastPushApproval.Run,
		requiresUpToDateBranches.Run,
		runsStatusChecksBeforeMerging.Run,
		requiresPRsToChangeCode.Run,
	}
	PinnedDependencies = []ProbeImpl{
		pinsDependencies.Run,
	}
	TokenPermissions = []ProbeImpl{
		hasNoGitHubWorkflowPermissionUnknown.Run,
		jobLevelPermissions.Run,
		topLevelPermissions.Run,
	}

	// Probes which aren't included by any checks.
	// These still need to be listed so they can be called with --probes.
	Uncategorized = []ProbeImpl{
<<<<<<< HEAD
		freeOfAnyBinaryArtifacts.Run,
		codeReviewOneReviewers.Run,
=======
		hasBinaryArtifacts.Run,
>>>>>>> 99a6dc4e
	}
)

//nolint:gochecknoinits
func init() {
	All = concatMultipleProbes([][]ProbeImpl{
		BinaryArtifacts,
		CIIBestPractices,
		CITests,
		CodeReview,
		Contributors,
		DangerousWorkflows,
		DependencyToolUpdates,
		Fuzzing,
		License,
		Maintained,
		Packaging,
		SAST,
		SecurityPolicy,
		SignedReleases,
		Uncategorized,
		Vulnerabilities,
		Webhook,
	})
}

func concatMultipleProbes(slices [][]ProbeImpl) []ProbeImpl {
	var totalLen int
	for _, s := range slices {
		totalLen += len(s)
	}
	tmp := make([]ProbeImpl, 0, totalLen)
	for _, s := range slices {
		tmp = append(tmp, s...)
	}
	return tmp
}<|MERGE_RESOLUTION|>--- conflicted
+++ resolved
@@ -155,12 +155,8 @@
 	// Probes which aren't included by any checks.
 	// These still need to be listed so they can be called with --probes.
 	Uncategorized = []ProbeImpl{
-<<<<<<< HEAD
-		freeOfAnyBinaryArtifacts.Run,
 		codeReviewOneReviewers.Run,
-=======
 		hasBinaryArtifacts.Run,
->>>>>>> 99a6dc4e
 	}
 )
 
