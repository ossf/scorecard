// Copyright 2023 OpenSSF Scorecard Authors
//
// Licensed under the Apache License, Version 2.0 (the "License");
// you may not use this file except in compliance with the License.
// You may obtain a copy of the License at
//
//      http://www.apache.org/licenses/LICENSE-2.0
//
// Unless required by applicable law or agreed to in writing, software
// distributed under the License is distributed on an "AS IS" BASIS,
// WITHOUT WARRANTIES OR CONDITIONS OF ANY KIND, either express or implied.
// See the License for the specific language governing permissions and
// limitations under the License.

package probes

import (
	"errors"

	"github.com/ossf/scorecard/v4/checker"
	"github.com/ossf/scorecard/v4/finding"
	"github.com/ossf/scorecard/v4/probes/blocksDeleteOnBranches"
	"github.com/ossf/scorecard/v4/probes/blocksForcePushOnBranches"
	"github.com/ossf/scorecard/v4/probes/branchProtectionAppliesToAdmins"
	"github.com/ossf/scorecard/v4/probes/branchesAreProtected"
	"github.com/ossf/scorecard/v4/probes/codeApproved"
	"github.com/ossf/scorecard/v4/probes/codeReviewOneReviewers"
	"github.com/ossf/scorecard/v4/probes/contributorsFromOrgOrCompany"
	"github.com/ossf/scorecard/v4/probes/dismissesStaleReviews"
	"github.com/ossf/scorecard/v4/probes/freeOfUnverifiedBinaryArtifacts"
	"github.com/ossf/scorecard/v4/probes/fuzzedWithCLibFuzzer"
	"github.com/ossf/scorecard/v4/probes/fuzzedWithClusterFuzzLite"
	"github.com/ossf/scorecard/v4/probes/fuzzedWithCppLibFuzzer"
	"github.com/ossf/scorecard/v4/probes/fuzzedWithGoNative"
	"github.com/ossf/scorecard/v4/probes/fuzzedWithJavaJazzerFuzzer"
	"github.com/ossf/scorecard/v4/probes/fuzzedWithOSSFuzz"
	"github.com/ossf/scorecard/v4/probes/fuzzedWithPropertyBasedHaskell"
	"github.com/ossf/scorecard/v4/probes/fuzzedWithPropertyBasedJavascript"
	"github.com/ossf/scorecard/v4/probes/fuzzedWithPropertyBasedTypescript"
	"github.com/ossf/scorecard/v4/probes/fuzzedWithPythonAtheris"
	"github.com/ossf/scorecard/v4/probes/fuzzedWithRustCargofuzz"
	"github.com/ossf/scorecard/v4/probes/fuzzedWithSwiftLibFuzzer"
	"github.com/ossf/scorecard/v4/probes/hasDangerousWorkflowScriptInjection"
	"github.com/ossf/scorecard/v4/probes/hasDangerousWorkflowUntrustedCheckout"
	"github.com/ossf/scorecard/v4/probes/hasFSFOrOSIApprovedLicense"
	"github.com/ossf/scorecard/v4/probes/hasLicenseFile"
	"github.com/ossf/scorecard/v4/probes/hasLicenseFileAtTopDir"
	"github.com/ossf/scorecard/v4/probes/hasOSVVulnerabilities"
	"github.com/ossf/scorecard/v4/probes/hasOpenSSFBadge"
	"github.com/ossf/scorecard/v4/probes/hasRecentCommits"
	"github.com/ossf/scorecard/v4/probes/issueActivityByProjectMember"
	"github.com/ossf/scorecard/v4/probes/notArchived"
	"github.com/ossf/scorecard/v4/probes/notCreatedRecently"
	"github.com/ossf/scorecard/v4/probes/packagedWithAutomatedWorkflow"
	"github.com/ossf/scorecard/v4/probes/pinsDependencies"
	"github.com/ossf/scorecard/v4/probes/releasesAreSigned"
	"github.com/ossf/scorecard/v4/probes/releasesHaveProvenance"
	"github.com/ossf/scorecard/v4/probes/requiresApproversForPullRequests"
	"github.com/ossf/scorecard/v4/probes/requiresCodeOwnersReview"
	"github.com/ossf/scorecard/v4/probes/requiresLastPushApproval"
	"github.com/ossf/scorecard/v4/probes/requiresPRsToChangeCode"
	"github.com/ossf/scorecard/v4/probes/requiresUpToDateBranches"
	"github.com/ossf/scorecard/v4/probes/runsStatusChecksBeforeMerging"
	"github.com/ossf/scorecard/v4/probes/sastToolConfigured"
	"github.com/ossf/scorecard/v4/probes/sastToolRunsOnAllCommits"
	"github.com/ossf/scorecard/v4/probes/securityPolicyContainsLinks"
	"github.com/ossf/scorecard/v4/probes/securityPolicyContainsText"
	"github.com/ossf/scorecard/v4/probes/securityPolicyContainsVulnerabilityDisclosure"
	"github.com/ossf/scorecard/v4/probes/securityPolicyPresent"
	"github.com/ossf/scorecard/v4/probes/testsRunInCI"
	"github.com/ossf/scorecard/v4/probes/toolDependabotInstalled"
	"github.com/ossf/scorecard/v4/probes/toolPyUpInstalled"
	"github.com/ossf/scorecard/v4/probes/toolRenovateInstalled"
	"github.com/ossf/scorecard/v4/probes/webhooksUseSecrets"
)

// ProbeImpl is the implementation of a probe.
type ProbeImpl func(*checker.RawResults) ([]finding.Finding, string, error)

var (
	// All represents all the probes.
	All []ProbeImpl
	// SecurityPolicy is all the probes for the
	// SecurityPolicy check.
	SecurityPolicy = []ProbeImpl{
		securityPolicyPresent.Run,
		securityPolicyContainsLinks.Run,
		securityPolicyContainsVulnerabilityDisclosure.Run,
		securityPolicyContainsText.Run,
	}
	// DependencyToolUpdates is all the probes for the
	// DependencyUpdateTool check.
	DependencyToolUpdates = []ProbeImpl{
		toolRenovateInstalled.Run,
		toolDependabotInstalled.Run,
		toolPyUpInstalled.Run,
	}
	Fuzzing = []ProbeImpl{
		fuzzedWithOSSFuzz.Run,
		fuzzedWithGoNative.Run,
		fuzzedWithPythonAtheris.Run,
		fuzzedWithCLibFuzzer.Run,
		fuzzedWithCppLibFuzzer.Run,
		fuzzedWithSwiftLibFuzzer.Run,
		fuzzedWithRustCargofuzz.Run,
		fuzzedWithJavaJazzerFuzzer.Run,
		fuzzedWithClusterFuzzLite.Run,
		fuzzedWithPropertyBasedHaskell.Run,
		fuzzedWithPropertyBasedTypescript.Run,
		fuzzedWithPropertyBasedJavascript.Run,
	}
	Packaging = []ProbeImpl{
		packagedWithAutomatedWorkflow.Run,
	}
	License = []ProbeImpl{
		hasLicenseFile.Run,
		hasFSFOrOSIApprovedLicense.Run,
		hasLicenseFileAtTopDir.Run,
	}
	Contributors = []ProbeImpl{
		contributorsFromOrgOrCompany.Run,
	}
	Vulnerabilities = []ProbeImpl{
		hasOSVVulnerabilities.Run,
	}
	CodeReview = []ProbeImpl{
		codeApproved.Run,
		codeReviewOneReviewers.Run,
	}
	SAST = []ProbeImpl{
		sastToolConfigured.Run,
		sastToolRunsOnAllCommits.Run,
	}
	DangerousWorkflows = []ProbeImpl{
		hasDangerousWorkflowScriptInjection.Run,
		hasDangerousWorkflowUntrustedCheckout.Run,
	}

	Maintained = []ProbeImpl{
		notArchived.Run,
		hasRecentCommits.Run,
		issueActivityByProjectMember.Run,
		notCreatedRecently.Run,
	}
	CIIBestPractices = []ProbeImpl{
		hasOpenSSFBadge.Run,
	}
	BinaryArtifacts = []ProbeImpl{
		freeOfUnverifiedBinaryArtifacts.Run,
	}
	Webhook = []ProbeImpl{
		webhooksUseSecrets.Run,
	}
	CITests = []ProbeImpl{
		testsRunInCI.Run,
	}
	SignedReleases = []ProbeImpl{
		releasesAreSigned.Run,
		releasesHaveProvenance.Run,
	}
<<<<<<< HEAD
	BranchProtection = []ProbeImpl{
		blocksDeleteOnBranches.Run,
		blocksForcePushOnBranches.Run,
		branchesAreProtected.Run,
		branchProtectionAppliesToAdmins.Run,
		dismissesStaleReviews.Run,
		requiresApproversForPullRequests.Run,
		requiresCodeOwnersReview.Run,
		requiresLastPushApproval.Run,
		requiresUpToDateBranches.Run,
		runsStatusChecksBeforeMerging.Run,
		requiresPRsToChangeCode.Run,
=======
	PinnedDependencies = []ProbeImpl{
		pinsDependencies.Run,
>>>>>>> 4ae4ba24
	}

	probeRunners = map[string]func(*checker.RawResults) ([]finding.Finding, string, error){
		securityPolicyPresent.Probe:                         securityPolicyPresent.Run,
		securityPolicyContainsLinks.Probe:                   securityPolicyContainsLinks.Run,
		securityPolicyContainsVulnerabilityDisclosure.Probe: securityPolicyContainsVulnerabilityDisclosure.Run,
		securityPolicyContainsText.Probe:                    securityPolicyContainsText.Run,
		toolRenovateInstalled.Probe:                         toolRenovateInstalled.Run,
		toolDependabotInstalled.Probe:                       toolDependabotInstalled.Run,
		toolPyUpInstalled.Probe:                             toolPyUpInstalled.Run,
		fuzzedWithOSSFuzz.Probe:                             fuzzedWithOSSFuzz.Run,
		fuzzedWithGoNative.Probe:                            fuzzedWithGoNative.Run,
		fuzzedWithPythonAtheris.Probe:                       fuzzedWithPythonAtheris.Run,
		fuzzedWithCLibFuzzer.Probe:                          fuzzedWithCLibFuzzer.Run,
		fuzzedWithCppLibFuzzer.Probe:                        fuzzedWithCppLibFuzzer.Run,
		fuzzedWithSwiftLibFuzzer.Probe:                      fuzzedWithSwiftLibFuzzer.Run,
		fuzzedWithRustCargofuzz.Probe:                       fuzzedWithRustCargofuzz.Run,
		fuzzedWithJavaJazzerFuzzer.Probe:                    fuzzedWithJavaJazzerFuzzer.Run,
		fuzzedWithClusterFuzzLite.Probe:                     fuzzedWithClusterFuzzLite.Run,
		fuzzedWithPropertyBasedHaskell.Probe:                fuzzedWithPropertyBasedHaskell.Run,
		fuzzedWithPropertyBasedTypescript.Probe:             fuzzedWithPropertyBasedTypescript.Run,
		fuzzedWithPropertyBasedJavascript.Probe:             fuzzedWithPropertyBasedJavascript.Run,
		packagedWithAutomatedWorkflow.Probe:                 packagedWithAutomatedWorkflow.Run,
		hasLicenseFile.Probe:                                hasLicenseFile.Run,
		hasFSFOrOSIApprovedLicense.Probe:                    hasFSFOrOSIApprovedLicense.Run,
		hasLicenseFileAtTopDir.Probe:                        hasLicenseFileAtTopDir.Run,
		contributorsFromOrgOrCompany.Probe:                  contributorsFromOrgOrCompany.Run,
		hasOSVVulnerabilities.Probe:                         hasOSVVulnerabilities.Run,
		sastToolRunsOnAllCommits.Probe:                      sastToolRunsOnAllCommits.Run,
		hasDangerousWorkflowScriptInjection.Probe:           hasDangerousWorkflowScriptInjection.Run,
		hasDangerousWorkflowUntrustedCheckout.Probe:         hasDangerousWorkflowUntrustedCheckout.Run,
		notArchived.Probe:                                   notArchived.Run,
		hasRecentCommits.Probe:                              hasRecentCommits.Run,
		issueActivityByProjectMember.Probe:                  issueActivityByProjectMember.Run,
		notCreatedRecently.Probe:                            notCreatedRecently.Run,
	}

	CheckMap = map[string]string{
		securityPolicyPresent.Probe:                         "Security-Policy",
		securityPolicyContainsLinks.Probe:                   "Security-Policy",
		securityPolicyContainsVulnerabilityDisclosure.Probe: "Security-Policy",
		securityPolicyContainsText.Probe:                    "Security-Policy",
		toolRenovateInstalled.Probe:                         "Dependency-Update-Tool",
		toolDependabotInstalled.Probe:                       "Dependency-Update-Tool",
		toolPyUpInstalled.Probe:                             "Dependency-Update-Tool",
		fuzzedWithOSSFuzz.Probe:                             "Fuzzing",
		fuzzedWithGoNative.Probe:                            "Fuzzing",
		fuzzedWithPythonAtheris.Probe:                       "Fuzzing",
		fuzzedWithCLibFuzzer.Probe:                          "Fuzzing",
		fuzzedWithCppLibFuzzer.Probe:                        "Fuzzing",
		fuzzedWithSwiftLibFuzzer.Probe:                      "Fuzzing",
		fuzzedWithRustCargofuzz.Probe:                       "Fuzzing",
		fuzzedWithJavaJazzerFuzzer.Probe:                    "Fuzzing",
		fuzzedWithClusterFuzzLite.Probe:                     "Fuzzing",
		fuzzedWithPropertyBasedHaskell.Probe:                "Fuzzing",
		fuzzedWithPropertyBasedTypescript.Probe:             "Fuzzing",
		fuzzedWithPropertyBasedJavascript.Probe:             "Fuzzing",
		packagedWithAutomatedWorkflow.Probe:                 "Packaging",
		hasLicenseFile.Probe:                                "License",
		hasFSFOrOSIApprovedLicense.Probe:                    "License",
		hasLicenseFileAtTopDir.Probe:                        "License",
		contributorsFromOrgOrCompany.Probe:                  "Contributors",
		hasOSVVulnerabilities.Probe:                         "Vulnerabilities",
		sastToolRunsOnAllCommits.Probe:                      "SAST",
		hasDangerousWorkflowScriptInjection.Probe:           "Dangerous-Workflow",
		hasDangerousWorkflowUntrustedCheckout.Probe:         "Dangerous-Workflow",
		notArchived.Probe:                                   "Maintained",
		hasRecentCommits.Probe:                              "Maintained",
		issueActivityByProjectMember.Probe:                  "Maintained",
		notCreatedRecently.Probe:                            "Maintained",
	}

	errProbeNotFound = errors.New("probe not found")
)

//nolint:gochecknoinits
func init() {
	All = concatMultipleProbes([][]ProbeImpl{
		DependencyToolUpdates,
		CodeReview,
		SecurityPolicy,
		Fuzzing,
		License,
		Contributors,
	})
}

func GetProbeRunner(probeName string) (func(*checker.RawResults) ([]finding.Finding, string, error), error) {
	if runner, ok := probeRunners[probeName]; ok {
		return runner, nil
	}
	return nil, errProbeNotFound
}

func concatMultipleProbes(slices [][]ProbeImpl) []ProbeImpl {
	var totalLen int
	for _, s := range slices {
		totalLen += len(s)
	}
	tmp := make([]ProbeImpl, 0, totalLen)
	for _, s := range slices {
		tmp = append(tmp, s...)
	}
	return tmp
}<|MERGE_RESOLUTION|>--- conflicted
+++ resolved
@@ -158,7 +158,6 @@
 		releasesAreSigned.Run,
 		releasesHaveProvenance.Run,
 	}
-<<<<<<< HEAD
 	BranchProtection = []ProbeImpl{
 		blocksDeleteOnBranches.Run,
 		blocksForcePushOnBranches.Run,
@@ -171,10 +170,9 @@
 		requiresUpToDateBranches.Run,
 		runsStatusChecksBeforeMerging.Run,
 		requiresPRsToChangeCode.Run,
-=======
+	}
 	PinnedDependencies = []ProbeImpl{
 		pinsDependencies.Run,
->>>>>>> 4ae4ba24
 	}
 
 	probeRunners = map[string]func(*checker.RawResults) ([]finding.Finding, string, error){
