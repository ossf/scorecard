--- conflicted
+++ resolved
@@ -51,16 +51,6 @@
 // along with the Scorecard check results of the dependencies, and returns a slice of DependencyCheckResult.
 // TO use this API, an access token must be set. See https://github.com/ossf/scorecard#authentication.
 func GetDependencyDiffResults(
-<<<<<<< HEAD
-	ctx context.Context, logger *sclog.Logger,
-	ownerName, repoName, base, head string, checkNames []string,
-	changeTypesToCheck map[pkg.ChangeType]bool) ([]pkg.DependencyCheckResult, error) {
-	// Fetch the raw dependency diffs.
-	dCtx := dependencydiffContext{
-		logger:             logger,
-		ownerName:          ownerName,
-		repoName:           repoName,
-=======
 	ctx context.Context,
 	repoURI string, /* Use the format "ownerName/repoName" as the repo URI, such as "ossf/scorecard". */
 	base, head string, /* Two code commits base and head, can use either SHAs or branch names. */
@@ -78,16 +68,11 @@
 		logger:             logger,
 		ownerName:          owner,
 		repoName:           repo,
->>>>>>> d77f59f0
 		base:               base,
 		head:               head,
 		ctx:                ctx,
 		changeTypesToCheck: changeTypesToCheck,
-<<<<<<< HEAD
-		checkNamesToRun:    checkNames,
-=======
 		checkNamesToRun:    checksToRun,
->>>>>>> d77f59f0
 	}
 	// Fetch the raw dependency diffs. This API will also handle error cases such as invalid base or head.
 	err := fetchRawDependencyDiffData(&dCtx)
