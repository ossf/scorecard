--- conflicted
+++ resolved
@@ -76,17 +76,14 @@
 	}
 	// Fetch the raw dependency diffs. This API will also handle error cases such as invalid base or head.
 	err := fetchRawDependencyDiffData(&dCtx)
-	// Map the ecosystem naming convention from GitHub to OSV.
 	if err != nil {
 		return nil, fmt.Errorf("error in fetchRawDependencyDiffData: %w", err)
 	}
-<<<<<<< HEAD
+  // Map the ecosystem naming convention from GitHub to OSV.
 	err = mapDependencyEcosystemNaming(dCtx.dependencydiffs)
 	if err != nil {
 		return nil, fmt.Errorf("error in mapDependencyEcosystemNaming: %w", err)
 	}
-=======
->>>>>>> 1e3f3251
 	err = getScorecardCheckResults(&dCtx)
 	if err != nil {
 		return nil, fmt.Errorf("error getting scorecard check results: %w", err)
@@ -187,10 +184,6 @@
 					fmt.Sprintf("scorecard running failed for %s: %v", d.Name, err))
 				dCtx.logger.Error(wrappedErr, "")
 				depCheckResult.ScorecardResultWithError.Error = wrappedErr
-<<<<<<< HEAD
-
-=======
->>>>>>> 1e3f3251
 			} else { // Otherwise, we record the scorecard check results for this dependency.
 				depCheckResult.ScorecardResultWithError.ScorecardResult = &scorecardResult
 			}
