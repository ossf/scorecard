// Copyright 2021 Security Scorecard Authors
//
// Licensed under the Apache License, Version 2.0 (the "License");
// you may not use this file except in compliance with the License.
// You may obtain a copy of the License at
//
//      http://www.apache.org/licenses/LICENSE-2.0
//
// Unless required by applicable law or agreed to in writing, software
// distributed under the License is distributed on an "AS IS" BASIS,
// WITHOUT WARRANTIES OR CONDITIONS OF ANY KIND, either express or implied.
// See the License for the specific language governing permissions and
// limitations under the License.

package e2e

import (
	"context"

	. "github.com/onsi/ginkgo/v2"
	. "github.com/onsi/gomega"

	"github.com/ossf/scorecard/v4/checks"
	"github.com/ossf/scorecard/v4/dependencydiff"
	sclog "github.com/ossf/scorecard/v4/log"
	"github.com/ossf/scorecard/v4/pkg"
)

const (
	repoURI = "ossf-tests/scorecard-depdiff"
	base    = "fd2a82b3b735fffbc2d782ed5f50301b879ecc51"
	head    = "1989568f93e484f6a86f8b276b170e3d6962ce12"
)

// TODO (#2087): More e2e tests and a potnetial refactoring needed for the func getScorecardCheckResults.
var _ = Describe("E2E TEST:"+dependencydiff.Depdiff, func() {
	Context("E2E TEST:Validating use of the dependency-diff API", func() {
		It("Should return a slice of dependency-diff checking results", func() {
			ctx := context.Background()
<<<<<<< HEAD
			logger := sclog.NewLogger(sclog.DefaultLevel)
			ownerName, repoName := OWNER, REPO
			baseSHA, headSHA := BASE, HEAD
			scorecardChecksNames := []string{
=======
			checksToRun := []string{
>>>>>>> d77f59f0
				checks.CheckBranchProtection,
			}
			changeTypesToCheck := map[pkg.ChangeType]bool{
				pkg.Removed: true, // Only checking those removed ones will make this test faster.
			}
			results, err := dependencydiff.GetDependencyDiffResults(
<<<<<<< HEAD
				ctx, logger,
				ownerName, repoName, baseSHA, headSHA,
				scorecardChecksNames,
=======
				ctx,
				repoURI,
				base, head,
				checksToRun,
>>>>>>> d77f59f0
				changeTypesToCheck,
			)
			Expect(err).Should(BeNil())
			Expect(len(results) > 0).Should(BeTrue())
		})
		It("Should return a valid empty result", func() {
			ctx := context.Background()
			checksToRun := []string{
				checks.CheckBranchProtection,
			}
			changeTypesToCheck := map[pkg.ChangeType]bool{
				pkg.Removed: true,
			}
			results, err := dependencydiff.GetDependencyDiffResults(
<<<<<<< HEAD
				ctx, logger,
				ownerName, repoName, baseSHA, headSHA,
				scorecardChecksNames,
=======
				ctx,
				repoURI,
				base, base,
				checksToRun,
>>>>>>> d77f59f0
				changeTypesToCheck,
			)
			Expect(err).Should(BeNil())
			Expect(len(results) == 0).Should(BeTrue())
		})
		It("Should initialize clients corresponding to the checks to run and do not crash", func() {
			ctx := context.Background()
			checksToRun := []string{
				checks.CheckFuzzing,
			}
			changeTypesToCheck := map[pkg.ChangeType]bool{
				pkg.Removed: true,
			}
			_, err := dependencydiff.GetDependencyDiffResults(
<<<<<<< HEAD
				ctx, logger,
				ownerName, repoName, baseSHA, headSHA,
				scorecardChecksNames,
=======
				ctx,
				repoURI,
				base, head,
				checksToRun,
>>>>>>> d77f59f0
				changeTypesToCheck,
			)
			Expect(err).Should(BeNil())
		})
	})
})<|MERGE_RESOLUTION|>--- conflicted
+++ resolved
@@ -37,30 +37,17 @@
 	Context("E2E TEST:Validating use of the dependency-diff API", func() {
 		It("Should return a slice of dependency-diff checking results", func() {
 			ctx := context.Background()
-<<<<<<< HEAD
-			logger := sclog.NewLogger(sclog.DefaultLevel)
-			ownerName, repoName := OWNER, REPO
-			baseSHA, headSHA := BASE, HEAD
-			scorecardChecksNames := []string{
-=======
 			checksToRun := []string{
->>>>>>> d77f59f0
 				checks.CheckBranchProtection,
 			}
 			changeTypesToCheck := map[pkg.ChangeType]bool{
 				pkg.Removed: true, // Only checking those removed ones will make this test faster.
 			}
 			results, err := dependencydiff.GetDependencyDiffResults(
-<<<<<<< HEAD
-				ctx, logger,
-				ownerName, repoName, baseSHA, headSHA,
-				scorecardChecksNames,
-=======
 				ctx,
 				repoURI,
 				base, head,
 				checksToRun,
->>>>>>> d77f59f0
 				changeTypesToCheck,
 			)
 			Expect(err).Should(BeNil())
@@ -75,16 +62,10 @@
 				pkg.Removed: true,
 			}
 			results, err := dependencydiff.GetDependencyDiffResults(
-<<<<<<< HEAD
-				ctx, logger,
-				ownerName, repoName, baseSHA, headSHA,
-				scorecardChecksNames,
-=======
 				ctx,
 				repoURI,
 				base, base,
 				checksToRun,
->>>>>>> d77f59f0
 				changeTypesToCheck,
 			)
 			Expect(err).Should(BeNil())
@@ -99,16 +80,10 @@
 				pkg.Removed: true,
 			}
 			_, err := dependencydiff.GetDependencyDiffResults(
-<<<<<<< HEAD
-				ctx, logger,
-				ownerName, repoName, baseSHA, headSHA,
-				scorecardChecksNames,
-=======
 				ctx,
 				repoURI,
 				base, head,
 				checksToRun,
->>>>>>> d77f59f0
 				changeTypesToCheck,
 			)
 			Expect(err).Should(BeNil())
