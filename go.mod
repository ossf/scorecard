--- conflicted
+++ resolved
@@ -52,12 +52,8 @@
 )
 
 require (
-<<<<<<< HEAD
 	bitbucket.org/creachadair/stringset v0.0.14 // indirect
-	cel.dev/expr v0.24.0 // indirect
-=======
 	cel.dev/expr v0.25.0 // indirect
->>>>>>> 18d9275a
 	cloud.google.com/go/auth v0.16.5 // indirect
 	cloud.google.com/go/auth/oauth2adapt v0.2.8 // indirect
 	cloud.google.com/go/compute/metadata v0.8.4 // indirect
@@ -213,13 +209,9 @@
 	go.opentelemetry.io/otel/sdk v1.37.0 // indirect
 	go.opentelemetry.io/otel/sdk/metric v1.37.0 // indirect
 	go.opentelemetry.io/otel/trace v1.37.0 // indirect
-<<<<<<< HEAD
-	go.uber.org/automaxprocs v1.6.0 // indirect
 	go.uber.org/multierr v1.11.0 // indirect
 	go.uber.org/zap v1.27.0 // indirect
 	go.yaml.in/yaml/v2 v2.4.2 // indirect
-=======
->>>>>>> 18d9275a
 	go.yaml.in/yaml/v3 v3.0.4 // indirect
 	go.yaml.in/yaml/v4 v4.0.0-rc.2 // indirect
 	golang.org/x/mod v0.28.0 // indirect
