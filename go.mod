--- conflicted
+++ resolved
@@ -172,11 +172,7 @@
 	golang.org/x/crypto v0.7.0 // indirect
 	golang.org/x/exp v0.0.0-20230425010034-47ecfdc1ba53
 	golang.org/x/net v0.10.0 // indirect
-<<<<<<< HEAD
-	golang.org/x/oauth2 v0.7.0
-=======
 	golang.org/x/oauth2 v0.8.0 // indirect
->>>>>>> 36419079
 	golang.org/x/sync v0.2.0 // indirect
 	golang.org/x/sys v0.8.0 // indirect
 	golang.org/x/xerrors v0.0.0-20220907171357-04be3eba64a2 // indirect
