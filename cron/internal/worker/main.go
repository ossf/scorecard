--- conflicted
+++ resolved
@@ -50,11 +50,7 @@
 
 var ignoreRuntimeErrors = flag.Bool("ignoreRuntimeErrors", false, "if set to true any runtime errors will be ignored")
 
-<<<<<<< HEAD
 //nolint:gocognit
-=======
-// nolint: gocognit
->>>>>>> f017e2e7
 func processRequest(ctx context.Context,
 	batchRequest *data.ScorecardBatchRequest,
 	blacklistedChecks []string, bucketURL, rawBucketURL, apiBucketURL string,
