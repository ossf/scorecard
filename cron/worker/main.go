--- conflicted
+++ resolved
@@ -173,11 +173,12 @@
 		panic(err)
 	}
 
-<<<<<<< HEAD
 	blacklistedChecks, err := config.GetBlacklistedChecks()
-=======
+	if err != nil {
+		panic(err)
+	}
+
 	ciiDataBucketURL, err := config.GetCIIDataBucketURL()
->>>>>>> 89b316c6
 	if err != nil {
 		panic(err)
 	}
