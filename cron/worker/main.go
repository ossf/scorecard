--- conflicted
+++ resolved
@@ -183,16 +183,12 @@
 		panic(err)
 	}
 	repoClient := githubrepo.CreateGithubRepoClient(ctx, logger)
-<<<<<<< HEAD
 	ciiClient := clients.BlobCIIBestPracticesClient(ciiDataBucketURL)
-=======
-	ciiClient := clients.DefaultCIIBestPracticesClient()
 	ossFuzzRepoClient, err := githubrepo.CreateOssFuzzRepoClient(ctx, logger)
 	if err != nil {
 		panic(err)
 	}
 	defer ossFuzzRepoClient.Close()
->>>>>>> 2375ae28
 
 	exporter, err := startMetricsExporter()
 	if err != nil {
